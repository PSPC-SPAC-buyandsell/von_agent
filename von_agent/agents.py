"""
Copyright 2017-2018 Government of Canada - Public Services and Procurement Canada - buyandsell.gc.ca

Licensed under the Apache License, Version 2.0 (the "License");
you may not use this file except in compliance with the License.
You may obtain a copy of the License at

http://www.apache.org/licenses/LICENSE-2.0

Unless required by applicable law or agreed to in writing, software
distributed under the License is distributed on an "AS IS" BASIS,
WITHOUT WARRANTIES OR CONDITIONS OF ANY KIND, either express or implied.
See the License for the specific language governing permissions and
limitations under the License.
"""

from indy import anoncreds, ledger
from indy.error import IndyError, ErrorCode
from requests import post, HTTPError
from threading import Lock
from time import time
from typing import Set, Union
from von_agent.cache import claim_def_cache, claim_def_cache_lock, schema_cache, schema_cache_lock
from von_agent.error import (
    AbsentAttribute,
    AbsentMasterSecret,
    AbsentWallet,
    ClaimsFocus,
    CorruptWallet,
    ProxyHop,
    TokenType)
from von_agent.nodepool import NodePool
from von_agent.proto.validate import validate as validate_form
from von_agent.schemakey import SchemaKey, schema_key_for
from von_agent.util import encode, decode, prune_claims_json, ppjson
from von_agent.validate_config import CONFIG_JSON_SCHEMA, validate_config
from von_agent.wallet import Wallet

import asyncio
import json
import logging
import re


class _AgentCore:
    """
    Base class for agent implementing low-level functionality.
    """

    def __init__(self, wallet: Wallet) -> None:
        """
        Initializer for agent. Retain wallet.

        Raise AbsentWallet if wallet is not yet created.

        :param wallet: wallet for agent use
        """

        logger = logging.getLogger(__name__)
        logger.debug('_AgentCore.__init__: >>> wallet: {}'.format(wallet))

        self._wallet = wallet

        logger.debug('_AgentCore.__init__: <<<')

    @property
    def pool(self) -> NodePool:
        """
        Accessor for node pool.

        :return: node pool
        """

        return self.wallet.pool

    @property
    def wallet(self) -> 'Wallet':
        """
        Accessor for wallet.

        :return: wallet
        """

        return self._wallet

    @property
    def did(self) -> str:
        """
        Accessor for agent DID.

        :return: agent DID
        """

        return self.wallet.did

    @property
    def verkey(self) -> str:
        """
        Accessor for agent verification key.

        :return: agent verification key
        """

        return self.wallet.verkey

    async def __aenter__(self) -> '_AgentCore':
        """
        Context manager entry. Open wallet and store agent DID in it.
        For use in monolithic call opening, using, and closing the agent.

        :return: current object
        """

        logger = logging.getLogger(__name__)
        logger.debug('_AgentCore.__aenter__: >>>')

        rv = await self.open()

        logger.debug('_AgentCore.__aenter__: <<<')
        return rv

    async def open(self) -> '_AgentCore':
        """
        Explicit entry. Open wallet and store agent DID in it.
        For use when keeping agent open across multiple calls.

        :return: current object
        """

        logger = logging.getLogger(__name__)
        logger.debug('_AgentCore.open: >>>')

        await self.wallet.open()

        logger.debug('_AgentCore.open: <<<')
        return self

    async def __aexit__(self, exc_type, exc, traceback) -> None:
        """
        Context manager exit. Close wallet.
        For use in monolithic call opening, using, and closing the agent.

        :param exc_type:
        :param exc:
        :param traceback:
        """

        logger = logging.getLogger(__name__)
        logger.debug('_AgentCore.__aexit__: >>> exc_type: {}, exc: {}, traceback: {}'.format(exc_type, exc, traceback))

        await self.close()
        logger.debug('_AgentCore.__exit__: <<<')

    async def close(self) -> None:
        """
        Explicit exit. Close wallet.
        For use when keeping agent open across multiple calls.
        """

        logger = logging.getLogger(__name__)
        logger.debug('_AgentCore.close: >>>')

        await self.wallet.close()

        logger.debug('_AgentCore.close: <<<')

    async def _sign_submit(self, req_json: str) -> str:
        """
        Sign and submit (json) request to ledger; return (json) result.

        Raise CorruptWallet if existing wallet's pool is no longer extant,
        or any other responsible indy-sdk exception on failure.

        :param req_json: json of request to sign and submit
        :return: json response
        """

        logger = logging.getLogger(__name__)
        logger.debug('_AgentCore._sign_submit: >>> json: {}'.format(json))

        try:
            rv_json = await ledger.sign_and_submit_request(self.pool.handle, self.wallet.handle, self.did, req_json)
            await asyncio.sleep(0)
        except IndyError as e:
            if e.error_code == ErrorCode.WalletIncompatiblePoolError:
                logger.debug('_AgentCore._sign_submit: <!< Corrupt wallet {} is not compatible with pool {}'.format(
                    self.wallet.name,
                    self.pool.name))
                raise CorruptWallet(
                    'Corrupt wallet {} is not compatible with pool {}'.format(self.wallet.name, self.pool.name))
            else:
                logger.debug(   
                    '_AgentCore._sign_submit: <!<  cannot sign request for ledger, indy error code {}'.format(
                        self.wallet.name))
                raise e

        logger.debug('_AgentCore._sign_submit: <<< {}'.format(rv_json))
        return rv_json

    async def get_nym(self, did: str) -> str:
        """
        Get json cryptonym (including current verification key) for input (agent) DID from ledger.

        :param did: DID of cryptonym to fetch
        :return: cryptonym json
        """

        logger = logging.getLogger(__name__)
        logger.debug('_AgentCore.get_nym: >>> did: {}'.format(did))

        rv = json.dumps({})
        get_nym_req = await ledger.build_get_nym_request(
            self.did,
            did)
        resp_json = await ledger.submit_request(self.pool.handle, get_nym_req)
        await asyncio.sleep(0)

        data_json = (json.loads(resp_json))['result']['data']  # it's double-encoded on the ledger
        if data_json:
            rv = data_json

        logger.debug('_AgentCore.get_nym: <<< {}'.format(rv))
        return rv

    async def get_schema(self, index: Union[SchemaKey, int]) -> str:
        """
        Get schema from ledger by transaction number or schema key (origin DID, name, and version).
        Return empty production {} for no such schema.

        Retrieve the schema from the agent's schema cache if it has it; cache it
        en passant if it does not (and if there is a corresponding schema on the ledger).

        :param index: schema key (origin DID, name, version) or sequence number
        :return: schema json as retrieved from ledger
        """

        logger = logging.getLogger(__name__)
        logger.debug('_AgentCore.get_schema: >>> index: {}'.format(index))

        rv = json.dumps({})
        # with schema_cache_lock:
        if schema_cache.contains(index):
            logger.info('_AgentCore.get_schema: got schema {} from schema cache'.format(index))
            rv = schema_cache[index]
            logger.debug('_AgentCore.get_schema: <<< {}'.format(rv))
            return json.dumps(rv)

        if isinstance(index, SchemaKey):
            req_json = await ledger.build_get_schema_request(
                self.did,
                index.origin_did,
                json.dumps({'name': index.name, 'version': index.version}))
            resp_json = await ledger.submit_request(self.pool.handle, req_json)
            await asyncio.sleep(0)

            resp = json.loads(resp_json)
            if ('op' in resp) and (resp['op'] in ('REQNACK', 'REJECT')):
                logger.error('_AgentCore.get_schema: {}'.format(resp['reason']))
            else:
                schema = resp['result']
                data_json = schema['data']  # response result data is double-encoded on the ledger
                if data_json and 'attr_names' in data_json:
                    schema_cache[index] = schema  # schema cache indexes by both txn# and schema key en passant
                    rv = json.dumps(schema)
                else:
                    logger.info('_AgentCore.get_schema: ledger query returned response with no data')

        elif isinstance(index, int):
            req_json = await ledger.build_get_txn_request(self.did, index)
            resp = json.loads(await ledger.submit_request(self.pool.handle, req_json))
            await asyncio.sleep(0)

            if ('op' in resp) and (resp['op'] in ('REQNACK', 'REJECT')):
                logger.error('_AgentCore.get_schema: {}'.format(resp['reason']))
            elif resp['result']['data'] and (resp['result']['data']['type'] == '101'):  # type '101' == schema
                # getting it as a transaction misses the 'dest' field: look it up from schema key data
                rv = await self.get_schema(SchemaKey(
                    resp['result']['data']['identifier'],
                    resp['result']['data']['data']['name'],
                    resp['result']['data']['data']['version']))

        logger.debug('_AgentCore.get_schema: <<< {}'.format(rv))
        return rv

    async def get_endpoint(self, did: str) -> str:
        """
        Get json endpoint for agent having input DID.

        :param did: DID for agent whose endpoint to find
        :return: json endpoint object (one 'endpoint' attribute and value) for agent having input DID;
            empty production for none
        """

        logger = logging.getLogger(__name__)
        logger.debug('_AgentCore.get_endpoint: >>> did: {}'.format(did))

        rv = json.dumps({})
        req_json = await ledger.build_get_attrib_request(
            self.did,
            did,
            'endpoint',
            None,
            None)
        resp_json = await ledger.submit_request(self.pool.handle, req_json)
        await asyncio.sleep(0)

        resp = json.loads(resp_json)
        if ('op' in resp) and (resp['op'] in ('REQNACK', 'REJECT')):
            logger.error('_AgentCore.get_endpoint: {}'.format(resp['reason']))
        else:
            data_json = (json.loads(resp_json))['result']['data']  # it's double-encoded on the ledger
            if data_json:
                rv = json.dumps(json.loads(data_json)['endpoint'])
            else:
                logger.info('_AgentCore.get_endpoint: ledger query returned response with no data')

        logger.debug('_AgentCore.get_endpoint: <<< {}'.format(rv))
        return rv

    def __repr__(self) -> str:
        """
        Return representation for current object.

        :return: representation for current object
        """

        return '{}({})'.format(self.__class__.__name__, self.wallet)


class _BaseAgent(_AgentCore):
    """
    Class for agent that listens and responds to other agents. Note that a service wrapper will
    listen for requests, parse requests, dispatch to agents, and return content to callers;
    the current design calls not to use indy-sdk for direct agent-to-agent communication.

    The _BaseAgent builds on the _AgentCore in that it stores configuration information (e.g., endpoint data),
    and it receives and responds to (json) VON protocol messages (via a VON connector).
    """

    def __init__(self, wallet: Wallet, cfg: dict = None) -> None:
        """
        Initializer for agent. Retain input parameters; do not open wallet.

        :param wallet: wallet for agent use
        :param cfg: configuration, None for default with no endpoint and proxy-relay=False;
            e.g., {
                'endpoint': 'http://127.0.0.1:8808/api/v0',
                'proxy-relay': True
            }
        """

        logger = logging.getLogger(__name__)
        logger.debug('_BaseAgent.__init__: >>> wallet: {}, cfg: {}'.format(wallet, cfg))

        super().__init__(wallet)

        self._cfg = cfg or {}
        # validate_config('agent', self._cfg)

        logger.debug('_BaseAgent.__init__: <<<')

    @property
    def cfg(self):
        return self._cfg

    async def send_endpoint(self) -> str:
        """
        Send agent endpoint attribute to ledger. Return endpoint json as written to the ledger.

        Raise AbsentAttribute if no such endpoint.

        :return: endpoint attibute entry json (at present, 'http://<host>:<port>/<base-api-path>' or none)
        """

        logger = logging.getLogger(__name__)
        logger.debug('_BaseAgent.send_endpoint: >>>')

        if 'endpoint' in self.cfg:
            raw_json = json.dumps({
                'endpoint': {
                    'endpoint': self.cfg['endpoint']
                }  # indy-sdk needs value itself to be a dict; {'endpoint': '...'} is no good
            })
            req_json = await ledger.build_attrib_request(self.did, self.did, None, raw_json, None)
            resp_json = await self._sign_submit(req_json)
            resp = json.loads(resp_json)
            if ('op' in resp) and (resp['op'] in ('REQNACK', 'REJECT')):
                logger.error('_BaseAgent.send_endpoint: {}'.format(resp['reason']))
        else:
            logger.debug('_BaseAgent.send_endpoint: <!< no endpoint configured')
            raise AbsentAttribute('Cannot send agent endpoint to ledger: no such endpoint in configuration')

        rv = await self.get_endpoint(self.did)
        logger.debug('_BaseAgent.send_endpoint: <<< {}'.format(rv))
        return rv

    async def get_claim_def(self, schema_seq_no: int, issuer_did: str) -> str:
        """
        Get claim definition from ledger by its parent schema transaction number and issuer DID.
        Return empty production {} for no such claim definition, or IndyError with
        error_code = ErrorCode.LedgerInvalidTransaction for bad request.

        Retrieve the schema from the agent's claim definition cache if it has it; cache it
        en passant if it does not (and if there is a corresponding claim definition on the ledger).

        :param schema_seq_no: schema sequence number on the ledger
        :param issuer_did: (claim def) issuer DID
        :return: claim definition json as retrieved from ledger
        """

        logger = logging.getLogger(__name__)
        logger.debug('_BaseAgent.get_claim_def: >>> schema_seq_no: {}, issuer_did: {}'.format(
            schema_seq_no,
            issuer_did))

        rv = json.dumps({})
        # with claim_def_cache_lock:
        if (schema_seq_no, issuer_did) in claim_def_cache:
            logger.info('_BaseAgent.get_claim_def: got claim def for schema ({}, {}) from claim def cache'.format(
                schema_seq_no,
                issuer_did))
            rv = claim_def_cache[(schema_seq_no, issuer_did)]
            logger.debug('_BaseAgent.get_claim_def: <<< {}'.format(rv))
            return json.dumps(rv)

        req_json = await ledger.build_get_claim_def_txn(
            self.did,
            schema_seq_no,
            'CL',
            issuer_did)

        resp_json = await ledger.submit_request(self.pool.handle, req_json)
        await asyncio.sleep(0)

        resp = json.loads(resp_json)
        if ('op' in resp) and (resp['op'] in ('REQNACK', 'REJECT')):
            logger.error('_BaseAgent.get_claim_def: {}'.format(resp['reason']))
        elif 'result' in resp and 'data' in resp['result'] and resp['result']['data']:
            data = resp['result']['data']
            if 'revocation' in data and data['revocation'] is not None:
                resp['result']['data']['revocation'] = None  #TODO: support revocation
            claim_def_cache[(schema_seq_no, issuer_did)] = resp['result']  # update claim def cache
            rv = json.dumps(resp['result'])
        else:
            logger.info('_BaseAgent.get_claim_def: ledger query returned response with no data')

        logger.debug('_BaseAgent.get_claim_def: <<< {}'.format(rv))
        return rv

    async def _response_from_proxy(self, form: dict) -> 'Response':
        """
        Get the response from the proxy, if the request form content identifies to do so.

        Raise ProxyHop if no agent found for specified DID, or endpoint specifies non-supported protocol (e.g., xmpp)

        :param form: request form on which to operate
        """

        logger = logging.getLogger(__name__)
        logger.debug('_BaseAgent._response_from_proxy: >>> form: {}'.format(form))

        rv = None
        if (self.cfg.get('proxy-relay', False)) and ('proxy-did' in form['data']):
            proxy_did = form['data'].pop('proxy-did')
            if (proxy_did != self.did):
                endpoint = json.loads(await self.get_endpoint(proxy_did))
                if (('endpoint' not in endpoint) or
                    not re.match(
                        CONFIG_JSON_SCHEMA['agent']['properties']['endpoint']['pattern'],
                        endpoint['endpoint'],
                        re.IGNORECASE)):
                    logger.debug('_BaseAgent._response_from_proxy: <!< no agent found for DID {}'.format(proxy_did))
                    raise ProxyHop('No agent on the ledger has DID {}'.format(proxy_did))
                if re.match('^http[s]?://.*', endpoint['endpoint'], re.IGNORECASE):
                    r = post(
                        '{}/{}'.format(endpoint['endpoint'], form['type']),
                        json=form)  # requests module json-encodes
                    if not r.ok:
                        logger.debug('_BaseAgent._response_from_proxy: <!< proxy got HTTP {}'.format(r.status_code))
                        raise HTTPError(r.status_code, r.reason)
                else:
                    logger.debug('_BaseAgent._response_from_proxy: <!< cannot resolve proxy hop')
                    raise ProxyHop(
                        'No proxy strategy implemented for target agent endpoint {}'.format(endpoint['endpoint']))
                rv = json.dumps(r.json())  # requests module json-decodes

        logger.debug('_BaseAgent._response_from_proxy: <<< {}'.format(rv))
        return rv

    @classmethod
    def _mro_dispatch(cls):
        logger = logging.getLogger(__name__)
        logger.debug('_BaseAgent._mro_dispatch: >>> cls.__name__: {}'.format(cls.__name__))

        rv = [c for c in cls.__mro__
            if issubclass(c, _BaseAgent) and issubclass(cls, c) and c != cls]
        rv.reverse()

        logger.debug('_BaseAgent._mro_dispatch: <<< {}'.format(rv))
        return rv

    async def process_post(self, form: dict) -> str:
        """
        Take a request from service wrapper POST, validate form via JSON schema, and dispatch
        the applicable agent action.  Return (json) response arising from processing.

        Raise:
            * JSONValidation on token validation exception,
            * TokenType on demurral for descendant class processing,
            * ProxyRelayConfig for attempt to proxy via agent not so configured
            * ProxyHop if unable to proxy otherwise OK message token.

        :param form: request form on which to operate
        :return: json response
        """

        logger = logging.getLogger(__name__)
        logger.debug('_BaseAgent.process_post: >>> form: {}'.format(form))

        validate_form(form, self.cfg.get('proxy-relay', False))

        if form['type'] == 'agent-nym-lookup':
            resp_proxy_json = await self._response_from_proxy(form)
            if resp_proxy_json != None:
                rv = resp_proxy_json  # it's proxied
                logger.debug('_BaseAgent.process_post: <<< {}'.format(rv))
                return rv

            rv = await self.get_nym(form['data']['agent-nym']['did'])
            logger.debug('_BaseAgent.process_post: <<< {}'.format(rv))
            return rv

        elif form['type'] == 'agent-endpoint-lookup':
            resp_proxy_json = await self._response_from_proxy(form)
            if resp_proxy_json != None:
                rv = resp_proxy_json  # it's proxied
                logger.debug('_BaseAgent.process_post: <<< {}'.format(rv))
                return rv

            rv = await self.get_endpoint(form['data']['agent-endpoint']['did'])
            logger.debug('_BaseAgent.process_post: <<< {}'.format(rv))
            return rv

        elif form['type'] == 'agent-endpoint-send':
            resp_proxy_json = await self._response_from_proxy(form)
            if resp_proxy_json != None:
                rv = resp_proxy_json  # it's proxied
                logger.debug('_BaseAgent.process_post: <<< {}'.format(rv))
                return rv

            resp_json = await self.send_endpoint()
            rv = json.dumps({})
            logger.debug('_BaseAgent.process_post: <<< {}'.format(rv))
            return rv

        elif form['type'] == 'schema-lookup':
            resp_proxy_json = await self._response_from_proxy(form)
            if resp_proxy_json != None:
                rv = resp_proxy_json  # it's proxied
                logger.debug('_BaseAgent.process_post: <<< {}'.format(rv))
                return rv

            s_key = schema_key_for(form['data']['schema'])
            schema_json = await self.get_schema(s_key)
            schema = json.loads(schema_json)
            if not schema:
                rv = schema_json
                logger.debug('_BaseAgent.process_post: <<< {}'.format(rv))
                return rv

            rv = schema_json
            logger.debug('_BaseAgent.process_post: <<< {}'.format(rv))
            return rv

        elif form['type'] in (
                'agent-nym-send',
                'schema-send',
                'claim-def-send',
                'claim-offer-create',
                'claim-offer-store',
                'claim-create',
                'claim-store',
                'claim-request',
                'proof-request',
                'proof-request-by-referent',
                'verification-request'):  # do not proxy: master-secret-set, claims-reset
            resp_proxy_json = await self._response_from_proxy(form)
            if resp_proxy_json != None:
                rv = resp_proxy_json  # it's proxied
                logger.debug('_BaseAgent.process_post: <<< {}'.format(rv))
                return rv

            # base listening agent doesn't do this work
            logger.debug('_BaseAgent.process_post: <!< not this form type: {}'.format(form['type']))
            raise TokenType('{} does not respond to token type {}'.format(self.__class__.__name__, form['type']))

        logger.debug('_BaseAgent.process_post: <!< not this form type: {}'.format(form['type']))
        raise TokenType('{} does not support token type {}'.format(self.__class__.__name__, form['type']))

    async def process_get_txn(self, txn: int) -> str:
        """
        Take a request to find a transaction on the distributed ledger by its sequence number.

        :param txn: transaction number
        :return: json sequence number of transaction, null for no match
        """

        logger = logging.getLogger(__name__)
        logger.debug('_BaseAgent.process_get_txn: >>> txn: {}'.format(txn))

        rv = json.dumps({})
        req_json = await ledger.build_get_txn_request(self.did, txn)
        resp = json.loads(await ledger.submit_request(self.pool.handle, req_json))
        await asyncio.sleep(0)

        if ('op' in resp) and (resp['op'] in ('REQNACK', 'REJECT')):
            logger.error('_BaseAgent.process_get_txn: {}'.format(resp['reason']))
        else:
            rv = json.dumps(resp['result']['data'] or {})

        logger.debug('_BaseAgent.process_get_txn: <<< {}'.format(rv))
        return rv

    async def process_get_did(self) -> str:
        """
        Take a request to get current agent's DID, return json accordingly.

        :return: json DID
        """

        logger = logging.getLogger(__name__)
        logger.debug('_BaseAgent.process_get_did: >>>')

        rv = json.dumps(self.did or {})
        logger.debug('_BaseAgent.process_get_did: <<< {}'.format(rv))
        return rv

    def __repr__(self) -> str:
        """
        Return representation for current object.

        :return: representation for current object
        """

        return '{}({}, {}, {})'.format(self.__class__.__name__, repr(self.pool), self.wallet, self.cfg)

    def __str__(self) -> str:
        """
        Return informal string identifying current object.

        :return: string identifying current object
        """

        return '{}({}, {})'.format(self.__class__.__name__, self.wallet, self.cfg)


class AgentRegistrar(_BaseAgent):
    """
    Mixin for (trust anchor) agent to register agents onto the distributed ledger
    """

    async def send_nym(self, did: str, verkey: str, alias: str = None) -> None:
        """
        Method for trust anchor to send input agent's cryptonym (including DID and current verification key) to ledger.

        :param did: agent DID to send to ledger
        :param verkey: agent verification key
        :param alias: optional alias
        """

        logger = logging.getLogger(__name__)
        logger.debug('AgentRegistrar.send_nym: >>> did: {}, verkey: {}, alias: {}'.format(did, verkey, None))

        req_json = await ledger.build_nym_request(
            self.did,
            did,
            verkey,
            alias,
            None)
        await self._sign_submit(req_json)

        logger.debug('AgentRegistrar.send_nym: <<<')

    async def process_post(self, form: dict) -> str:
        """
        Take a request from service wrapper POST and dispatch the applicable agent action.
        Return (json) response arising from processing.

        Raise TokenType on demurral.

        :param form: request form on which to operate
        :return: json response
        """

        logger = logging.getLogger(__name__)
        logger.debug('AgentRegistrar.process_post: >>> form: {}'.format(form))

        # Try dispatching to each ancestor from _BaseAgent first
        mro = AgentRegistrar._mro_dispatch()
        for ResponderClass in mro:
            try:
                rv = await ResponderClass.process_post(self, form)
                logger.debug('AgentRegistrar.process_post: <<< {}'.format(rv))
                return rv
            except TokenType:
                pass

        if form['type'] == 'agent-nym-send':
            # base listening agent code handles all proxied requests: it's agent-local, carry on
            await self.send_nym(
                form['data']['agent-nym']['did'],
                form['data']['agent-nym']['verkey'],
                form['data']['agent-nym'].get('alias', None))
            rv = json.dumps({})
            logger.debug('AgentRegistrar.process_post: <<< {}'.format(rv))
            return rv

        logger.debug('AgentRegistrar.process_post: <!< not this form type: {}'.format(form['type']))
        raise TokenType('{} does not support token type {}'.format(self.__class__.__name__, form['type']))


class Origin(_BaseAgent):
    """
    Mixin for agent to send schemata and claim definitions to the distributed ledger
    """

    async def send_schema(self, schema_data_json: str) -> str:
        """
        Send schema to ledger, then retrieve it as written to the ledger and return it.

        :param schema_data_json: schema data json with name, version, attribute names; e.g.,:
            {
                'name': 'my-schema',
                'version': '1.234',
                'attr_names': ['favourite_drink', 'height', 'last_visit_date']
            }
        :return: schema json as written to ledger, empty production for None
        """

        logger = logging.getLogger(__name__)
        logger.debug('Origin.send_schema: >>> schema_data_json: {}'.format(schema_data_json))

        rv = json.dumps({})

        schema_data = json.loads(schema_data_json)
        if (json.loads(await self.get_schema(SchemaKey(self.did, schema_data['name'], schema_data['version'])))):
            logger.error('Schema {} version {} already exists on ledger for origin-did {}: not sending'.format(
                schema_data['name'],
                schema_data['version'],
                self.did))

        else:
            req_json = await ledger.build_schema_request(self.did, schema_data_json)
            resp_json = await self._sign_submit(req_json)
            resp = json.loads(resp_json)
            if ('op' in resp) and (resp['op'] in ('REQNACK', 'REJECT')):
                logger.error('_BaseAgent.send_schema: {}'.format(resp['reason']))
            else:
                resp_result = (json.loads(resp_json))['result']
                rv = await self.get_schema(SchemaKey(
                    resp_result['identifier'],
                    resp_result['data']['name'],
                    resp_result['data']['version']))  # adds to cache en passant

        logger.debug('Origin.send_schema: <<< {}'.format(rv))
        return rv

    async def process_post(self, form: dict) -> str:
        """
        Take a request from service wrapper POST and dispatch the applicable agent action.
        Return (json) response arising from processing.

        Raise TokenType on demurral.

        :param form: request form on which to operate
        :return: json response
        """

        logger = logging.getLogger(__name__)
        logger.debug('Origin.process_post: >>> form: {}'.format(form))

        # Try dispatching to each ancestor from _BaseAgent first
        mro = Origin._mro_dispatch()
        for ResponderClass in mro:
            try:
                rv = await ResponderClass.process_post(self, form)
                logger.debug('Origin.process_post: <<< {}'.format(rv))
                return rv
            except TokenType:
                pass

        if form['type'] == 'schema-send':
            rv = await self.send_schema(json.dumps({
                'name': form['data']['schema']['name'],
                'version': form['data']['schema']['version'],
                'attr_names': form['data']['attr-names']
            }))

            logger.debug('Origin.process_post: <<< {}'.format(rv))
            return rv

        logger.debug('Origin.process_post: <!< not this form type: {}'.format(form['type']))
        raise TokenType('{} does not support token type {}'.format(self.__class__.__name__, form['type']))

class Issuer(Origin):
    """
    Mixin for agent acting in role of Issuer. Any issuer may originate its own schema.
    """

    async def send_claim_def(self, schema_json: str) -> str:
        """
        Create a claim definition as Issuer, store it in its wallet, and send it to the ledger.

        Raise any IndyError causing failure to store claim def.

        :param schema_json: schema as it appears on ledger via get_schema()
        :return: json claim definition as it appears on ledger, empty production for None
        """

        logger = logging.getLogger(__name__)
        logger.debug('Issuer.send_claim_def: >>> schema_json: {}'.format(schema_json))

        schema = json.loads(schema_json)
        rv = await self.get_claim_def(schema['seqNo'], schema['identifier'])
        if json.loads(rv):
            # TODO: revocation support will definitely change this check
            logger.info(
                'Claim def on schema {} version {} already exists on ledger; Issuer not sending another'.format(
                    schema['data']['name'],
                    schema['data']['version']))

        try:
            claim_def_json = await anoncreds.issuer_create_and_store_claim_def(
                self.wallet.handle,
                self.did,  # issuer DID
                schema_json,
                'CL',
                False)
        except IndyError as e:
            # TODO: revocation support may change this check
            if e.error_code == ErrorCode.AnoncredsClaimDefAlreadyExistsError:
                if json.loads(rv):
                    logger.info('Issuer wallet reusing existing claim def on schema {} version {}'.format(
                        schema['data']['name'],
                        schema['data']['version']))
                else:
                    logger.error('Issuer.send_claim_def: <!< corrupt wallet {}'.format(self.wallet.name))
                    raise CorruptWallet(
                        'Corrupt Issuer wallet {} has claim def on schema {} version {} not on ledger'.format(
                            self.wallet.name,
                            schema['data']['name'],
                            schema['data']['version']))
            else:
                logger.error(
                    'Issuer.send_claim_def: <!< cannot store claim def in wallet {}: indy error code {}'.format(
                        self.wallet.name,
                        self.e.error_code))
                raise

        if not json.loads(rv):  # checking the ledger returned no claim def: send it
            req_json = await ledger.build_claim_def_txn(
                self.did,
                schema['seqNo'],
                'CL',
                json.dumps(json.loads(claim_def_json)['data']))
            resp_json = await ledger.sign_and_submit_request(
                self.pool.handle,
                self.wallet.handle,
                self.did,
                req_json)
            await asyncio.sleep(0)

            resp = json.loads(resp_json)
            if ('op' in resp) and (resp['op'] in ('REQNACK', 'REJECT')):
                logger.error('Issuer.send_claim_def: {}'.format(resp['reason']))
            else:
                data = resp['result']['data']
                if data:
                    rv = json.dumps(data)
                else:
                    logger.info('Issuer.send_claim_def: ledger query returned response with no data')

        logger.debug('Issuer.send_claim_def: <<< {}'.format(rv))
        return rv

    async def create_claim_offer(self, schema_json: str, holder_prover_did: str) -> str:
        """
        Create claim offer as Issuer for given schema and agent on specified DID.

        Raise CorruptWallet if the wallet has no private key for the corresponding claim definition.

        :param schema_json: schema as it appears on ledger via get_schema()
        :return: json claim offer for use in storing claims at HolderProver.
        """

        logger = logging.getLogger(__name__)
        logger.debug('Issuer.create_claim_offer: >>> schema_json: {}, holder_prover_did: {}'.format(
            schema_json,
            holder_prover_did))

        rv = None

        try:
            rv = await anoncreds.issuer_create_claim_offer(
                self.wallet.handle,
                schema_json,
                self.did,
                holder_prover_did)
        except IndyError as e:
            if e.error_code == ErrorCode.WalletNotFoundError:
                logger.debug(   
                    'Issuer.create_claim_offer: <!< did not issue claim definition from wallet {}'.format(
                        self.wallet.name))
                raise CorruptWallet('Cannot create claim offer: did not issue claim definition from wallet {}'.format(
                    self.wallet.name))
            else:
                logger.debug(   
                    'Issuer.create_claim_offer: <!<  cannot create claim offer, indy error code {}'.format(
                        self.e.error_code))
                raise

        logger.debug('Issuer.create_claim_offer: <<< {}'.format(rv))
        return rv

    async def create_claim(self, claim_req_json: str, claim: dict) -> (str, str):
        """
        Create claim as Issuer out of claim request and dict of key:[value, encoding] entries
        for revealed attributes.

        :param claim_req_json: claim request as created by HolderProver
        :param claim: claim dict mapping each revealed attribute to its [value, encoding]; e.g.,
            {
                'favourite_drink': ['martini', '1103189706537168622028552856221241'],
                'height': ['180', '180'],
                'last_visit_date': ['2017-12-31', '292278025700124567977725373155106423905275032369']
            }
        :return: revocation registry update json, newly issued claim json
        """

        logger = logging.getLogger(__name__)
        logger.debug('Issuer.create_claim: >>> claim_req_json: {}, claim: {}'.format(claim_req_json, claim))

        rv = await anoncreds.issuer_create_claim(
            self.wallet.handle,
            claim_req_json,
            json.dumps(claim),
            -1)
        logger.debug('Issuer.create_claim: <<< {}'.format(rv))
        return rv

    async def process_post(self, form: dict) -> str:
        """
        Take a request from service wrapper POST and dispatch the applicable agent action.
        Return (json) response arising from processing.

        Raise TokenType on demurral.

        :param form: request form on which to operate
        :return: json response
        """

        logger = logging.getLogger(__name__)
        logger.debug('Issuer.process_post: >>> form: {}'.format(form))

        # Try dispatching to each ancestor from _BaseAgent first
        mro = Issuer._mro_dispatch()
        for ResponderClass in mro:
            try:
                rv = await ResponderClass.process_post(self, form)
                logger.debug('Issuer.process_post: <<< {}'.format(rv))
                return rv
            except TokenType:
                pass

        if form['type'] == 'claim-def-send':
            schema_json = await self.get_schema(schema_key_for(form['data']['schema']))
            await self.send_claim_def(schema_json)
            rv = json.dumps({})
            logger.debug('Issuer.process_post: <<< {}'.format(rv))
            return rv

        elif form['type'] == 'claim-offer-create':
            schema_json = await self.get_schema(schema_key_for(form['data']['schema']))
            rv = await self.create_claim_offer(schema_json, form['data']['holder-did'])  # claim offer json
            logger.debug('Issuer.process_post: <<< {}'.format(rv))
            return rv

        elif form['type'] == 'claim-create':
            _, rv = await self.create_claim(
                json.dumps(form['data']['claim-req']),
                {k:
                    [
                        str(form['data']['claim-attrs'][k]),
                        encode(form['data']['claim-attrs'][k])
                    ] for k in form['data']['claim-attrs']
                })
            logger.debug('Issuer.process_post: <<< {}'.format(rv))
            return rv  # TODO: support revocation -- this return value will change

        logger.debug('Issuer.process_post: <!< not this form type: {}'.format(form['type']))
        raise TokenType('{} does not support token type {}'.format(self.__class__.__name__, form['type']))

my_schema_cache = dict()

class HolderProver(_BaseAgent):
    """
    Mixin for agent acting in the role of w3c Holder and indy-sdk Prover. A Holder holds claims,
    and a Prover produces proof for claims.
    """

    def __init__(self, wallet: Wallet, cfg: dict = None) -> None:
        """
        Initializer for HolderProver agent. Retain input parameters; do not open wallet.

        :param wallet: wallet for agent use
        :param cfg: configuration, None for default with no endpoint and proxy-relay=False;
            e.g., {
                'endpoint': 'http://127.0.0.1:8808/api/v0',
                'proxy-relay': True
            }
        """

        logger = logging.getLogger(__name__)
        logger.debug('HolderProver.__init__: >>> wallet: {}, cfg: {}'.format(wallet, cfg))

        super().__init__(wallet, cfg)
        self._master_secret = None

        logger.debug('HolderProver.__init__: <<<')

    async def create_master_secret(self, master_secret: str) -> None:
        """
        Create master secret used in proofs by HolderProver.

        Raise any IndyError causing failure to set master secret in wallet.

        :param master_secret: label for master secret; indy-sdk uses label to generate master secret
        """

        logger = logging.getLogger(__name__)
        logger.debug('HolderProver.create_master_secret: >>> master_secret: {}'.format(master_secret))

        try:
            await anoncreds.prover_create_master_secret(self.wallet.handle, master_secret)
        except IndyError as e:
            if e.error_code == ErrorCode.AnoncredsMasterSecretDuplicateNameError:
                logger.info('HolderProver did not create master secret - it already exists')
            else:
                logger.debug(   
                    'HolderProver.create_master_secret: <!<  cannot create master secret {}, indy error code {}'.format(
                        self.wallet.name,
                        self.e.error_code))
                raise

        self._master_secret = master_secret
        logger.debug('HolderProver.create_master_secret: <<<')

    async def store_claim_req(self, claim_offer_json: str, claim_def_json: str) -> str:
        """
        Store claim offer and create claim request as HolderProver and store in wallet.

        Raise AbsentMasterSecret if master secret not set.

        :param claim_offer_json: claim offer json
        :param claim_def_json: claim definition json as retrieved from ledger via get_claim_def()
        :return: claim request json as stored in wallet
        """

        logger = logging.getLogger(__name__)
        logger.warn('HolderProver.store_claim_req: >>> claim_offer_json: {}, claim_def_json: {}'.format(
            claim_offer_json,
            claim_def_json))
        start_time = time()

        if self._master_secret is None:
            logger.debug('HolderProver.store_claim_req: <!< master secret not set')
            raise AbsentMasterSecret('Master secret is not set')

        await anoncreds.prover_store_claim_offer(
            self.wallet.handle,
            claim_offer_json)

        elapsed_time = time() - start_time
        logger.warn('prover_store_claim_offer step elapsed time = {}'.format(elapsed_time))
        start_time = time()

        schema_seq_no = json.loads(claim_def_json)['ref']  # = schema seq no in claim def
<<<<<<< HEAD
        if schema_seq_no in my_schema_cache:
            s_key = my_schema_cache[schema_seq_no]
        else:
            await self.get_schema(schema_seq_no)  # update schema store if need be
            s_key = self._schema_store.schema_key_for(schema_seq_no)
            my_schema_cache[schema_seq_no] = s_key
        elapsed_time = time() - start_time
        logger.warn('get schema step elapsed time = {}'.format(elapsed_time))
        start_time = time()
        
=======
        await self.get_schema(schema_seq_no)  # update schema cache en passant if need be
        s_key = schema_cache.schema_key_for(schema_seq_no)
>>>>>>> 84623cef
        rv = await anoncreds.prover_create_and_store_claim_req(
            self.wallet.handle,
            self.did,
            claim_offer_json,
            claim_def_json,
            self._master_secret)

        elapsed_time = time() - start_time
        logger.warn('prover_create_and_store_claim_req step elapsed time = {}'.format(elapsed_time))

        logger.warn('HolderProver.store_claim_req: <<< {}'.format(rv))
        return rv

    async def store_claim(self, claim_json: str) -> None:
        """
        Store claim in wallet as HolderProver.

        :param claim_json: json claim as HolderProver created
        """

        logger = logging.getLogger(__name__)
        logger.warn('HolderProver.store_claim: >>> claim_json: {}'.format(claim_json))

        await anoncreds.prover_store_claim(
            self.wallet.handle,
            claim_json,
            None)  # rev_reg_json - TODO: revocation
        logger.warn('HolderProver.store_claim: <<<')

    async def create_proof(self, proof_req: dict, claims: dict, requested_claims: dict = None) -> str:
        """
        Create proof as HolderProver.

        Raise:
            * AbsentMasterSecret if master secret not set
            * ClaimsFocus on attempt to create proof on no claims or multiple claims for a claim definition.

        :param proof_req: proof request as Verifier creates; has entries for proof request's
            nonce, name, and version; plus claim's requested attributes, requested predicates. E.g.,
            {
                'nonce': '12345',  # for Verifier info, not HolderProver matching
                'name': 'proof-request',  # for Verifier info, not HolderProver matching
                'version': '1.0',  # for Verifier info, not HolderProver matching
                'requested_attrs': {
                    'attr1_uuid': {
                        'name': 'favourite_drink',
                        'restrictions' [
                            {
                                'schema_key': {
                                    'did': 'Vx4E82R17q...',
                                    'name': 'friendlies',
                                    'version': '1.0'
                                }
                            }
                        ]
                    },
                    'attr2_uuid': {
                        'name': 'height',
                        'restrictions' [
                            {
                                'schema_key': {
                                    'did': 'R17v42T4pk...',
                                    'name': 'patient-records',
                                    'version': '2.1'
                                }
                            }
                        ]
                    },
                    'attr3_uuid': {
                        'name': 'last_visit_date',
                        'restrictions' [
                            {
                                'schema_key': {
                                    'did': 'R17v42T4pk...',
                                    'name': 'patient-records',
                                    'version': '2.1'
                                }
                            }
                        ]
                    },
                },
                'requested_predicates': {
                    'predicate0_uuid': {
                        'attr_name': 'age',
                        'p_type': '>=',
                        'value': 18,
                        'restrictions': [
                            'schema_key': {
                                'did': 'R17v42T4pk...',
                                'name': 'patient-records',
                                'version': '2.1'
                            }
                        ]
                    }
                }
            }
        :param claims: claims to prove
        :param requested_claims: data structure with self-attested attribute info, requested attribute info
            and requested predicate info, assembled from get_claims() and filtered for
            content of interest. E.g.,
            {
                'self_attested_attributes': {},
                'requested_attrs': {
                    'attr0_uuid': ['claim::31291362-9b75-4353-a948-a7d02d0e7a00', True],
                    'attr1_uuid': ['claim::97977381-ca99-3817-8f22-a07cd3550287', True]
                },
                'requested_predicates': {
                    'predicate0_uuid': 'claim::31219731-9783-a772-bc98-12369780831f'
                }
            }
        :return: proof json
        """

        logger = logging.getLogger(__name__)
        logger.debug('HolderProver.create_proof: >>> proof_req: {}, claims: {}, requested_claims: {}'.format(
                proof_req,
                claims,
                requested_claims))

        if self._master_secret is None:
            logger.debug('HolderProver.create_proof: <!< master secret not set')
            raise AbsentMasterSecret('Master secret is not set')

        x_uuids = [attr_uuid for attr_uuid in claims['attrs'] if len(claims['attrs'][attr_uuid]) != 1]
        if x_uuids:
            logger.debug('HolderProver.create_proof: <!< claims specification out of focus (non-uniqueness)')
            raise ClaimsFocus('Proof request requires unique claims per attribute; violators: {}'.format(x_uuids))

        referent2schema = {}
        referent2schema_cache = dict()
        referent2claim_def = {}
        referent2claim_def_cache = dict()
        for attr_uuid in claims['attrs']:
            # logger.warn('HolderProver.create_proof: <<< get schema for {} {}'.format(attr_uuid, claims['attrs'][attr_uuid][0]['issuer_did']))
            s_key = schema_key_for(claims['attrs'][attr_uuid][0]['schema_key'])
<<<<<<< HEAD
            if s_key in referent2schema_cache:
                schema = referent2schema_cache[s_key]
            else:
                schema = json.loads(await self.get_schema(s_key))  # make sure it's in the schema store
                referent2schema_cache[s_key] = schema
            # logger.warn('HolderProver.create_proof: <<< GOT schema for {} {}'.format(s_key, json.dumps(schema)))
=======
            schema = json.loads(await self.get_schema(s_key))  # make sure it's in the schema cache
>>>>>>> 84623cef
            referent2schema[claims['attrs'][attr_uuid][0]['referent']] = schema
            def_key = str(schema['seqNo']) + ":" + claims['attrs'][attr_uuid][0]['issuer_did']
            if def_key in referent2claim_def_cache:
                claim_def = referent2claim_def_cache[def_key]
            else:
                claim_def = (
                    json.loads(await self.get_claim_def(
                        schema['seqNo'],
                        claims['attrs'][attr_uuid][0]['issuer_did'])))
                referent2claim_def_cache[def_key] = claim_def
            referent2claim_def[claims['attrs'][attr_uuid][0]['referent']] = claim_def
            # logger.warn('HolderProver.create_proof: <<< GOT IT schema for {}'.format(attr_uuid))

        logger.debug('HolderProver.create_proof: <<< start')
        rv = await anoncreds.prover_create_proof(
            self.wallet.handle,
            json.dumps(proof_req),
            json.dumps(requested_claims),
            json.dumps(referent2schema),
            self._master_secret,
            json.dumps(referent2claim_def),
            json.dumps({}))  # revoc_regs_json
        logger.debug('HolderProver.create_proof: <<< {}'.format(rv))
        return rv

    async def get_claims(self, proof_req_json: str, filt: dict = {}) -> (Set[str], str):
        """
        Get claims from HolderProver wallet corresponding to proof request and filter criteria; return referents
        and proof json or empty set and empty production for no such claim.

        :param proof_req_json: proof request json as Verifier creates; has entries for proof request's
            nonce, name, and version; plus claim's requested attributes, requested predicates. E.g.,
            {
                'nonce': '12345',  # for Verifier info, not HolderProver matching
                'name': 'proof-request',  # for Verifier info, not HolderProver matching
                'version': '1.0',  # for Verifier info, not HolderProver matching
                'requested_attrs': {
                    'attr1_uuid': {
                        'name': 'favourite_drink',
                        'restrictions' [
                            {
                                'schema_key': {
                                    'did': 'Vx4E82R17q...',
                                    'name': 'friendlies',
                                    'version': '1.0'
                                }
                            }
                        ]
                    },
                    'attr2_uuid': {
                        'name': 'height',
                        'restrictions' [
                            {
                                'schema_key': {
                                    'did': 'R17v42T4pk...',
                                    'name': 'patient-records',
                                    'version': '2.1'
                                }
                            }
                        ]
                    },
                    'attr3_uuid': {
                        'name': 'last_visit_date',
                        'restrictions' [
                            {
                                'schema_key': {
                                    'did': 'R17v42T4pk...',
                                    'name': 'patient-records',
                                    'version': '2.1'
                                }
                            }
                        ]
                    },
                },
                'requested_predicates': {
                    'predicate0_uuid': {
                        'attr_name': 'age',
                        'p_type': '>=',
                        'value': 18,
                        'restrictions': [
                            'schema_key': {
                                'did': 'R17v42T4pk...',
                                'name': 'patient-records',
                                'version': '2.1'
                            }
                        ]
                    }
                }
            }
        :param filt: filter for matching attribute-value pairs and predicates; dict mapping each SchemaKey to
            dict mapping attributes to values to match or compare (specify empty dict for no filter). E.g.,
            {
                SchemaKey('Vx4E82R17q...', 'friendlies', '1.0'): {
                    'attr-match': {
                        'name': 'Alex',
                        'sex': 'M',
                        'favouriteDrink': None
                    },
                    'pred-match': [
                        {
                            'attr' : 'favouriteNumber',
                            'pred-type': '>=',
                            'value': 10
                        },
                        {
                            'attr' : 'score',
                            'pred-type': '>=',
                            'value': 100
                        },
                    ]
                },
                SchemaKey('R17v42T4pk...', 'tombstone', '2.1'): {
                    'attr-match': {
                        'height': 175,
                        'birthdate': '1975-11-15'
                    }
                },
                ...
            }
        :return: tuple with (set of referents, claims json for input proof request); empty set and production
            for no such claim
        """

        logger = logging.getLogger(__name__)
        logger.debug('HolderProver.get_claims: >>> proof_req_json: {}, filt: {}'.format(proof_req_json, filt))

        rv = None
        claims_json = await anoncreds.prover_get_claims_for_proof_req(self.wallet.handle, proof_req_json)
        claims = json.loads(claims_json)
        referents = set()

        # retain only claim(s) of interest: find corresponding referent(s)

        if filt:
            for s_key in filt:
                schema = json.loads(await self.get_schema(s_key))
                if not schema:
                    logger.warn('HolderProver.get_claims: ignoring filter criterion, no schema on {}'.format(s_key))
                    filt.pop(s_key)

        for attr_uuid in claims['attrs']:
            for candidate in claims['attrs'][attr_uuid]:
                if filt:
                    add_me = True
                    claim_s_key = schema_key_for(candidate['schema_key'])
                    if claim_s_key in filt and 'attr-match' in filt[claim_s_key]:
                        if not {k: str(filt[claim_s_key]['attr-match'][k])
                                for k in filt[claim_s_key]['attr-match']}.items() <= candidate['attrs'].items():
                            continue
                    if claim_s_key in filt and 'pred-match' in filt[claim_s_key]:
                        try:
                            if any((pred_match['attr'] not in candidate['attrs']) or
                                (int(candidate['attrs'][pred_match['attr']]) < pred_match['value'])
                                    for pred_match in filt[claim_s_key]['pred-match']):
                                continue
                        except ValueError:
                            # int conversion failed - reject candidate
                            continue
                    referents.add(candidate['referent'])
                else:
                    referents.add(candidate['referent'])

        if filt:
            claims = json.loads(prune_claims_json(claims, referents))

        rv = (referents, json.dumps(claims))
        logger.debug('HolderProver.get_claims: <<< {}'.format(rv))
        return rv

    async def get_claim_by_referent(self, referents: set, requested_attrs: dict) -> str:
        """
        Get claim structure from HolderProver wallet by referents.

        :param referents: set of referents of interest
        :param requested_attrs: requested attrs dict mapping uuid to schema sequence number and attribute name for
            each requested attribute; e.g.,
            {
                'attr1_uuid': {
                    'schema_seq_no': 57,
                    'name': 'favourite_drink'
                },
                'attr2_uuid': {
                    'schema_seq_no': 54,
                    'name': 'height'
                },
            }
        :return: json with claim(s) for input referent(s)
        """

        logger = logging.getLogger(__name__)
        logger.debug('HolderProver.get_claim_by_referent: >>> referents: {}, requested_attrs: {}'.format(
            referents,
            requested_attrs))

        claim_req_json = json.dumps({
                'nonce': str(int(time() * 1000)),
                'name': 'claim-request',  # for Verifier info, not HolderProver matching
                'version': '1.0',  # for Verifier info, not HolderProver matching
                'requested_attrs': requested_attrs,
                'requested_predicates': {}
            })

        claims_json = await anoncreds.prover_get_claims_for_proof_req(self.wallet.handle, claim_req_json)

        # retain only claims of interest: find corresponding referents
        rv = prune_claims_json(json.loads(claims_json), referents)
        logger.debug('HolderProver.get_claim_by_referent: <<< {}'.format(rv))
        return rv

    async def reset_wallet(self) -> str:
        """
        Close and delete HolderProver wallet, then create and open a replacement.
        Precursor to revocation, and issuer/filter-specifiable claim deletion.

        Raise AbsentMasterSecret if master secret not set.

        :return: wallet name
        """

        logger = logging.getLogger(__name__)
        logger.debug('HolderProver.reset_wallet: >>>')

        if self._master_secret is None:
            logger.debug('HolderProver.reset_wallet: <!< master secret not set')
            raise AbsentMasterSecret('Master secret is not set')

        seed = self.wallet._seed
        wallet_name = self.wallet.name
        wallet_cfg = self.wallet.cfg
        wallet_xtype = self.wallet.xtype
        wallet_creds = self.wallet.creds

        await self.wallet.close()
        await self.wallet.remove()
        self._wallet = await Wallet(self.pool, seed, wallet_name, wallet_xtype, wallet_cfg, wallet_creds).create()
        await self.wallet.open()

        await self.create_master_secret(self._master_secret)  # carry over master secret to new wallet

        rv = self.wallet.name
        logger.debug('HolderProver.reset_wallet: <<< {}'.format(rv))
        return rv

    async def process_post(self, form: dict) -> str:
        """
        Take a request from service wrapper POST and dispatch the applicable agent action.
        Return (json) response arising from processing.

        Raise:
            * TokenType on demurral
            * ClaimsFocus on attempt to create proof on no claims or multiple claims for a claim definition.

        :param form: request form on which to operate
        :return: json response
        """

        logger = logging.getLogger(__name__)
        logger.debug('HolderProver.process_post: >>> form: {}'.format(form))

        # Try dispatching to each ancestor from _BaseAgent first
        mro = HolderProver._mro_dispatch()
        for ResponderClass in mro:
            try:
                rv = await ResponderClass.process_post(self, form)
                logger.debug('HolderProver.process_post: <<< {}'.format(rv))
                return rv
            except TokenType:
                pass

        if form['type'] == 'master-secret-set':
            # it's agent-local, carry on (no use case for proxying)
            await self.create_master_secret(form['data']['label'])

            rv = json.dumps({})
            logger.debug('HolderProver.process_post: <<< {}'.format(rv))
            return rv

        elif form['type'] == 'claim-offer-store':
            # base listening agent code handles all proxied requests: it's agent-local, carry on
            s_key = schema_key_for(form['data']['claim-offer']['schema_key'])
            issuer_did = form['data']['claim-offer']['issuer_did']
            schema_json = await self.get_schema(s_key)
            schema = json.loads(schema_json)
            claim_def_json = await self.get_claim_def(schema['seqNo'], issuer_did)
            rv = await self.store_claim_req(json.dumps(form['data']['claim-offer']), claim_def_json)

            logger.debug('HolderProver.process_post: <<< {}'.format(rv))
            return rv

        elif form['type'] in ('claim-request', 'proof-request'):
            # base listening agent code handles all proxied requests: it's agent-local, carry on
            form_schema_keys = []
            for form_s_key_spec in (form['data']['schemata'] +
                    [attr_matcher['schema'] for attr_matcher in form['data']['claim-filter']['attr-match']] +
                    [pred_matcher['schema'] for pred_matcher in form['data']['claim-filter']['pred-match']] +
                    [r_attr['schema'] for r_attr in form['data']['requested-attrs']]):
                s_key = schema_key_for(form_s_key_spec)
                await self.get_schema(s_key)  # add to cache en passant
                form_schema_keys.append(s_key)

            req_preds = {}  # do preds first: there may be defaulting req-attrs to compute, avoid collision with preds
            for pred_match in form['data']['claim-filter']['pred-match']:
                s_key = schema_key_for(pred_match['schema'])
                seq_no = schema_cache[s_key]['seqNo']
                for pred_match_match in pred_match['match']:
                    req_preds['{}_{}_uuid'.format(seq_no, pred_match_match['attr'])] = {
                        'attr_name': pred_match_match['attr'],
                        'p_type': pred_match_match['pred-type'],
                        'value': pred_match_match['value'],
                        'restrictions': [{
                            'schema_key': {
                                'did': s_key.origin_did,
                                'name': s_key.name,
                                'version': s_key.version
                            }
                        }]
                    }

            req_attrs = {}
            if form['data']['requested-attrs']:
                for req_attr in form['data']['requested-attrs']:
                    s_key = schema_key_for(req_attr['schema'])
                    schema = schema_cache[s_key]
                    for name in req_attr['names'] or schema['data']['attr_names']:
                        if all(name != req_pred['attr_name'] or
                            s_key != schema_key_for(req_pred['restrictions'][0]['schema_key'])
                                for req_pred in req_preds.values()):
                            req_attrs['{}_{}_uuid'.format(schema['seqNo'], name)] = {
                                'name': name,
                                'restrictions': [{
                                    'schema_key': {
                                        'did': s_key.origin_did,
                                        'name': s_key.name,
                                        'version': s_key.version
                                    }
                                }]
                            }
            else:
                for s_key in form_schema_keys:
                    schema = schema_cache[s_key]
                    for attr_name in schema['data']['attr_names']:
                        if all(attr_name != req_pred['attr_name'] or
                            s_key != schema_key_for(req_pred['restrictions'][0]['schema_key'])
                                for req_pred in req_preds.values()):
                            req_attrs['{}_{}_uuid'.format(schema['seqNo'], attr_name)] = {
                                'name': attr_name,
                                'restrictions': [{
                                    'schema_key': {
                                        'did': s_key.origin_did,
                                        'name': s_key.name,
                                        'version': s_key.version
                                    }
                                }]
                            }

            find_req = {
                'nonce': str(int(time() * 1000)),
                'name': 'find_req_0', # informational only
                'version': '1.0',  # informational only
                'requested_attrs': req_attrs,
                'requested_predicates': req_preds
            }

            filt = {
                schema_key_for(attr_match['schema']): {'attr-match': attr_match['match']}
                    for attr_match in form['data']['claim-filter']['attr-match']
            }
            for pred_match in form['data']['claim-filter']['pred-match']:
                s_key = schema_key_for(pred_match['schema'])
                if s_key not in filt:
                    filt[s_key] = {}
                filt[s_key]['pred-match'] = pred_match['match']

            (referents, claims_found_json) = await self.get_claims(
                json.dumps(find_req),
                filt)
            claims_found = json.loads(claims_found_json)
            if form['type'] == 'claim-request':
                rv = json.dumps({
                    'proof-req': find_req,
                    'claims': claims_found
                })
                logger.debug('HolderProver.process_post: <<< {}'.format(rv))
                return rv

            # forbid multiple matching claims for any claim-def in a proof
            x_uuids = [attr_uuid for attr_uuid in claims_found['attrs'] if len(claims_found['attrs'][attr_uuid]) != 1]
            if x_uuids:
                logger.debug('HolderProver.process_post: <!< claims specification out of focus (non-uniqueness)')
                raise ClaimsFocus('Proof request requires unique claims per attribute; violators: {}'.format(x_uuids))

            requested_claims = {
                'self_attested_attributes': {},
                'requested_attrs': {
                    attr_uuid: [claims_found['attrs'][attr_uuid][0]['referent'], True]
                        for attr_uuid in claims_found['attrs']
                },
                'requested_predicates': {
                    pred_uuid: claims_found['predicates'][pred_uuid][0]['referent']
                        for pred_uuid in claims_found['predicates']
                }
            }

            proof_json = await self.create_proof(
                find_req,
                claims_found,
                requested_claims)

            rv = json.dumps({
                'proof-req': find_req,
                'proof': json.loads(proof_json)
            })
            logger.debug('HolderProver.process_post: <<< {}'.format(rv))
            return rv

        elif form['type'] == 'proof-request-by-referent':
            # base listening agent code handles all proxied requests: it's agent-local, carry on
            form_schema_keys = []
            for form_s_key_spec in (form['data']['schemata'] +
                    [r_attr['schema'] for r_attr in form['data']['requested-attrs']]):
                s_key = schema_key_for(form_s_key_spec)
                await self.get_schema(s_key)  # add to cache en passant
                form_schema_keys.append(s_key)

            req_attrs = {}
            if form['data']['requested-attrs']:
                for req_attr in form['data']['requested-attrs']:
                    s_key = schema_key_for(req_attr['schema'])
                    schema = schema_cache[s_key]
                    for name in req_attr['names'] or schema['data']['attr_names']:
                        req_attrs['{}_{}_uuid'.format(schema['seqNo'], name)] = {
                            'name': name,
                            'restrictions': [{
                                'schema_key': {
                                    'did': s_key.origin_did,
                                    'name': s_key.name,
                                    'version': s_key.version
                                }
                            }]
                        }
            else:
                for s_key in form_schema_keys:
                    schema = schema_cache[s_key]
                    for attr_name in schema['data']['attr_names']:
                        req_attrs['{}_{}_uuid'.format(schema['seqNo'], attr_name)] = {
                            'name': attr_name,
                            'restrictions': [{
                                'schema_key': {
                                    'did': s_key.origin_did,
                                    'name': s_key.name,
                                    'version': s_key.version
                                }
                            }]
                        }

            claims_found_json = await self.get_claim_by_referent(
                {referent for referent in form['data']['referents']},
                req_attrs)
            claims_found = json.loads(claims_found_json)

            # kick out early if no matching claims
            if (not claims_found['attrs']) and (not claims_found['predicates']):
                logger.debug('HolderProver.process_post: <!< claims specification out of focus (no matching claims)')
                raise ClaimsFocus('No such referent claim: {}'.format(form['data']['referents']))

            # forbid multiple matching claims for any claim-def in a proof
            x_referents = [attr_uuid for attr_uuid in claims_found['attrs']
                if len(claims_found['attrs'][attr_uuid]) != 1]
            if x_referents:
                logger.debug('HolderProver.process_post: <!< claims specification out of focus (too many claims)')
                raise ClaimsFocus(  
                    'Proof request requires unique claims per attribute; violators: {}'.format(x_referents))

            proof_req = {
                'nonce': str(int(time() * 1000)),
                'name': 'proof_req_0', # informational only
                'version': '1.0',  # informational only
                'requested_attrs': req_attrs,
                'requested_predicates': {}
            }

            referents = form['data']['referents']
            requested_claims = {
                'self_attested_attributes': {},
                'requested_attrs': {
                    attr_uuid: [claims_found['attrs'][attr_uuid][0]['referent'], True]
                        for attr_uuid in claims_found['attrs']
                },
                'requested_predicates': {}
            }

            proof_json = await self.create_proof(
                proof_req,
                claims_found,
                requested_claims)

            rv = json.dumps({
                'proof-req': proof_req,
                'proof': json.loads(proof_json)
            })
            logger.debug('HolderProver.process_post: <<< {}'.format(rv))
            return rv

        elif form['type'] == 'claim-store':
            # base listening agent code handles all proxied requests: it's agent-local, carry on
            await self.store_claim(json.dumps(form['data']['claim']))

            rv = json.dumps({})
            logger.debug('HolderProver.process_post: <<< {}'.format(rv))
            return rv

        elif form['type'] == 'claims-reset':
            # it's agent-local, carry on (no use case for proxying)
            await self.reset_wallet()

            rv = json.dumps({})
            logger.debug('HolderProver.process_post: <<< {}'.format(rv))
            return rv

        logger.debug('HolderProver.process_post: <!< not this form type: {}'.format(form['type']))
        raise TokenType('{} does not support token type {}'.format(self.__class__.__name__, form['type']))


class Verifier(_BaseAgent):
    """
    Mixin for agent acting in the role of Verifier.
    """

    async def verify_proof(self, proof_req: dict, proof: dict) -> str:
        """
        Verify proof as Verifier.

        :param proof_req: proof request as Verifier creates - has entries for proof request's
            nonce, name, and version; plus claim's requested attributes, requested predicates; e.g.,
            {
                'nonce': '12345',  # for Verifier info, not HolderProver matching
                'name': 'proof-request',  # for Verifier info, not HolderProver matching
                'version': '1.0',  # for Verifier info, not HolderProver matching
                'requested_attrs': {
                    'attr1_uuid': {
                        'name': 'favourite_drink',
                        'restrictions' [
                                {
                                'schema_key': {
                                    'did': 'Vx4E82R17q...',
                                    'name': 'friendlies',
                                    'version': '1.0'
                                }
                            }
                        ]
                    },
                    'attr2_uuid': {
                        'name': 'height',
                        'restrictions' [
                            {
                                'schema_key': {
                                    'did': 'R17v42T4pk...',
                                    'name': 'patient-records',
                                    'version': '2.1'
                                }
                            }
                        ]
                    },
                    'attr3_uuid': {
                        'name': 'last_visit_date',
                        'restrictions' [
                            {
                                'schema_key': {
                                    'did': 'R17v42T4pk...',
                                    'name': 'patient-records',
                                    'version': '2.1'
                                }
                            }
                        ]
                    },
                },
                'requested_predicates': {
                    'predicate0_uuid': {
                        'attr_name': 'age',
                        'p_type': '>=',
                        'value': 18,
                        'restrictions': [
                            'schema_key': {
                                'did': 'R17v42T4pk...',
                                'name': 'patient-records',
                                'version': '2.1'
                            }
                        ]
                    }
                }
            }
        :param proof: proof as HolderProver creates
        :return: json encoded True if proof is valid; False if not
        """

        logger = logging.getLogger(__name__)
        logger.debug('Verifier.verify_proof: >>> proof_req: {}, proof: {}'.format(
            proof_req,
            proof))

        claims = proof['identifiers']
        uuid2schema = {}
        uuid2claim_def = {}
        for claim_uuid in claims:
            claim_s_key = schema_key_for(claims[claim_uuid]['schema_key'])
            schema = json.loads(await self.get_schema(claim_s_key))
            uuid2schema[claim_uuid] = schema
            uuid2claim_def[claim_uuid] = json.loads(await self.get_claim_def(
                schema['seqNo'],
                claims[claim_uuid]['issuer_did']))

        rv = json.dumps(await anoncreds.verifier_verify_proof(
            json.dumps(proof_req),
            json.dumps(proof),
            json.dumps(uuid2schema),
            json.dumps(uuid2claim_def),
            json.dumps({})))  # revoc_regs_json

        logger.debug('Verifier.verify_proof: <<< {}'.format(rv))
        return rv

    async def process_post(self, form: dict) -> str:
        """
        Take a request from service wrapper POST and dispatch the applicable agent action.
        Return (json) response arising from processing.

        Raise TokenType on demurral.

        :param form: request form on which to operate
        :return: json response
        """

        logger = logging.getLogger(__name__)
        logger.debug('HolderProver.process_post: >>> form: {}'.format(form))

        # Try dispatching to each ancestor from _BaseAgent first
        mro = Verifier._mro_dispatch()
        for ResponderClass in mro:
            try:
                rv = await ResponderClass.process_post(self, form)
                logger.debug('Verifier.process_post: <<< {}'.format(rv))
                return rv
            except TokenType:
                pass

        if form['type'] == 'verification-request':
            # base listening agent code handles all proxied requests: it's agent-local, carry on
            rv = await self.verify_proof(
                form['data']['proof-req'],
                form['data']['proof'])
            logger.debug('Verifier.process_post: <<< {}'.format(rv))
            return rv

        logger.debug('Verifier.process_post: <!< not this form type: {}'.format(form['type']))
        raise TokenType('{} does not support token type {}'.format(self.__class__.__name__, form['type']))<|MERGE_RESOLUTION|>--- conflicted
+++ resolved
@@ -1085,21 +1085,8 @@
         start_time = time()
 
         schema_seq_no = json.loads(claim_def_json)['ref']  # = schema seq no in claim def
-<<<<<<< HEAD
-        if schema_seq_no in my_schema_cache:
-            s_key = my_schema_cache[schema_seq_no]
-        else:
-            await self.get_schema(schema_seq_no)  # update schema store if need be
-            s_key = self._schema_store.schema_key_for(schema_seq_no)
-            my_schema_cache[schema_seq_no] = s_key
-        elapsed_time = time() - start_time
-        logger.warn('get schema step elapsed time = {}'.format(elapsed_time))
-        start_time = time()
-        
-=======
         await self.get_schema(schema_seq_no)  # update schema cache en passant if need be
         s_key = schema_cache.schema_key_for(schema_seq_no)
->>>>>>> 84623cef
         rv = await anoncreds.prover_create_and_store_claim_req(
             self.wallet.handle,
             self.did,
@@ -1235,16 +1222,7 @@
         for attr_uuid in claims['attrs']:
             # logger.warn('HolderProver.create_proof: <<< get schema for {} {}'.format(attr_uuid, claims['attrs'][attr_uuid][0]['issuer_did']))
             s_key = schema_key_for(claims['attrs'][attr_uuid][0]['schema_key'])
-<<<<<<< HEAD
-            if s_key in referent2schema_cache:
-                schema = referent2schema_cache[s_key]
-            else:
-                schema = json.loads(await self.get_schema(s_key))  # make sure it's in the schema store
-                referent2schema_cache[s_key] = schema
-            # logger.warn('HolderProver.create_proof: <<< GOT schema for {} {}'.format(s_key, json.dumps(schema)))
-=======
             schema = json.loads(await self.get_schema(s_key))  # make sure it's in the schema cache
->>>>>>> 84623cef
             referent2schema[claims['attrs'][attr_uuid][0]['referent']] = schema
             def_key = str(schema['seqNo']) + ":" + claims['attrs'][attr_uuid][0]['issuer_did']
             if def_key in referent2claim_def_cache:
