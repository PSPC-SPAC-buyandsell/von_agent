--- conflicted
+++ resolved
@@ -52,6 +52,7 @@
         Initializer for agent. Retain wallet.
 
         Raise AbsentWallet if wallet is not yet created.
+        Note - move the exception to __aenter__
 
         :param wallet: wallet for agent use
         """
@@ -60,66 +61,68 @@
         logger.debug('_AgentCore.__init__: >>> wallet: {}'.format(wallet))
 
         self._wallet = wallet
-<<<<<<< HEAD
-=======
+        //if not self.wallet.created:
+        //    raise AbsentWallet('Must create wallet {} before creating agent'.format(wallet.name))
+
+        self._schema_store = SchemaStore()
+
+        logger.debug('_AgentCore.__init__: <<<')
+
+    @property
+    def pool(self) -> NodePool:
+        """
+        Accessor for node pool.
+
+        :return: node pool
+        """
+
+        return self.wallet.pool
+
+    @property
+    def wallet(self) -> 'Wallet':
+        """
+        Accessor for wallet.
+
+        :return: wallet
+        """
+
+        return self._wallet
+
+    @property
+    def did(self) -> str:
+        """
+        Accessor for agent DID.
+
+        :return: agent DID
+        """
+
+        return self.wallet.did
+
+    @property
+    def verkey(self) -> str:
+        """
+        Accessor for agent verification key.
+
+        :return: agent verification key
+        """
+
+        return self.wallet.verkey
+
+    async def __aenter__(self) -> '_AgentCore':
+        """
+        Context manager entry. Open wallet and store agent DID in it.
+        For use in monolithic call opening, using, and closing the agent.
+
+        Raise AbsentWallet if wallet is not yet created.
+
+        :return: current object
+        """
+
+        logger = logging.getLogger(__name__)
+        logger.debug('_AgentCore.__aenter__: >>>')
+
         if not self.wallet.created:
             raise AbsentWallet('Must create wallet {} before creating agent'.format(wallet.name))
-
-        self._schema_store = SchemaStore()
->>>>>>> 7be3d99f
-
-        logger.debug('_AgentCore.__init__: <<<')
-
-    @property
-    def pool(self) -> NodePool:
-        """
-        Accessor for node pool.
-
-        :return: node pool
-        """
-
-        return self.wallet.pool
-
-    @property
-    def wallet(self) -> 'Wallet':
-        """
-        Accessor for wallet.
-
-        :return: wallet
-        """
-
-        return self._wallet
-
-    @property
-    def did(self) -> str:
-        """
-        Accessor for agent DID.
-
-        :return: agent DID
-        """
-
-        return self.wallet.did
-
-    @property
-    def verkey(self) -> str:
-        """
-        Accessor for agent verification key.
-
-        :return: agent verification key
-        """
-
-        return self.wallet.verkey
-
-    async def __aenter__(self) -> '_AgentCore':
-        """
-        Context manager entry. Open wallet and store agent DID in it.
-        For use in monolithic call opening, using, and closing the agent.
-
-        :return: current object
-        """
-
-        logger = logging.getLogger(__name__)
-        logger.debug('_AgentCore.__aenter__: >>>')
 
         rv = await self.open()
 
