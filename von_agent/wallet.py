--- conflicted
+++ resolved
@@ -205,27 +205,6 @@
         await temp_wallet.remove()
         return rv
 
-<<<<<<< HEAD
-=======
-    async def __aenter__(self) -> 'Wallet':
-        """
-        Context manager entry. Open (created) wallet as configured, for closure on context manager exit.
-        For use in monolithic call opening, using, and closing wallet.
-
-        Raise any IndyError causing failure to open wallet, or AbsentWallet on attempt to enter wallet
-        not yet created.
-
-        :return: current object
-        """
-
-        logger = logging.getLogger(__name__)
-        logger.debug('Wallet.__aenter__: >>>')
-
-        rv = await self.open()
-        logger.debug('Wallet.__aenter__: <<<')
-        return rv
-
->>>>>>> d4f5933a
     async def create(self) -> 'Wallet':
         """
         Create wallet as configured and store DID, or else re-use any existing configuration.
@@ -275,24 +254,9 @@
             logger.debug('Wallet {} stored new DID {}, verkey {} from seed'.format(self.name, self.did, self.verkey))
         else:
             self._created = True
-<<<<<<< HEAD
-            logger.debug('Attempting to derive seed to did for wallet {}'.format(self.name))
-            self._did = await self._seed2did()
-            try:
-                self._verkey = await did.key_for_did(self.pool.handle, self.handle, self.did)
-            except IndyError:
-                logger.debug(
-                    'Wallet.create: <!< no verkey for DID {} on ledger, wallet {} may pertain to another'.format(
-                        self.did,
-                        self.name))
-                raise CorruptWallet(
-                    'No verkey for DID {} on ledger, wallet {} may pertain to another'.format(
-                        self.did,
-                        self.name))
-=======
             self._did = await self._seed2did()
             self._verkey = await did.key_for_did(self.pool.handle, self.handle, self.did)
->>>>>>> d4f5933a
+
             logger.info('Wallet {} got verkey {} for existing DID {}'.format(self.name, self.verkey, self.did))
 
         await wallet.close_wallet(self.handle)
