--- conflicted
+++ resolved
@@ -238,48 +238,6 @@
         logger.debug('_AgentCore.get_schema: >>> index: {}'.format(index))
 
         rv = json.dumps({})
-<<<<<<< HEAD
-        # with schema_cache_lock:
-        if schema_cache.contains(index):
-            logger.info('_AgentCore.get_schema: got schema {} from schema cache'.format(index))
-            rv = schema_cache[index]
-            logger.debug('_AgentCore.get_schema: <<< {}'.format(rv))
-            return json.dumps(rv)
-
-        if isinstance(index, SchemaKey):
-            req_json = await ledger.build_get_schema_request(
-                self.did,
-                index.origin_did,
-                json.dumps({'name': index.name, 'version': index.version}))
-            resp_json = await ledger.submit_request(self.pool.handle, req_json)
-            await asyncio.sleep(0)
-
-            resp = json.loads(resp_json)
-            if ('op' in resp) and (resp['op'] in ('REQNACK', 'REJECT')):
-                logger.error('_AgentCore.get_schema: {}'.format(resp['reason']))
-            else:
-                schema = resp['result']
-                data_json = schema['data']  # response result data is double-encoded on the ledger
-                if data_json and 'attr_names' in data_json:
-                    schema_cache[index] = schema  # schema cache indexes by both txn# and schema key en passant
-                    rv = json.dumps(schema)
-                else:
-                    logger.info('_AgentCore.get_schema: ledger query returned response with no data')
-
-        elif isinstance(index, int):
-            req_json = await ledger.build_get_txn_request(self.did, index)
-            resp = json.loads(await ledger.submit_request(self.pool.handle, req_json))
-            await asyncio.sleep(0)
-
-            if ('op' in resp) and (resp['op'] in ('REQNACK', 'REJECT')):
-                logger.error('_AgentCore.get_schema: {}'.format(resp['reason']))
-            elif resp['result']['data'] and (resp['result']['data']['type'] == '101'):  # type '101' == schema
-                # getting it as a transaction misses the 'dest' field: look it up from schema key data
-                rv = await self.get_schema(SchemaKey(
-                    resp['result']['data']['identifier'],
-                    resp['result']['data']['data']['name'],
-                    resp['result']['data']['data']['version']))
-=======
         with SCHEMA_CACHE.lock:
             if SCHEMA_CACHE.contains(index):
                 logger.info('_AgentCore.get_schema: got schema {} from schema cache'.format(index))
@@ -320,7 +278,6 @@
                         resp['result']['data']['identifier'],
                         resp['result']['data']['data']['name'],
                         resp['result']['data']['data']['version']))
->>>>>>> ef9da1b7
 
         logger.debug('_AgentCore.get_schema: <<< {}'.format(rv))
         return rv
@@ -463,11 +420,6 @@
             issuer_did))
 
         rv = json.dumps({})
-<<<<<<< HEAD
-        # with claim_def_cache_lock:
-        if (schema_seq_no, issuer_did) in claim_def_cache:
-            logger.info('_BaseAgent.get_claim_def: got claim def for schema ({}, {}) from claim def cache'.format(
-=======
         with CLAIM_DEF_CACHE.lock:
             if (schema_seq_no, issuer_did) in CLAIM_DEF_CACHE:
                 logger.info('_BaseAgent.get_claim_def: got claim def for schema ({}, {}) from claim def cache'.format(
@@ -479,7 +431,6 @@
 
             req_json = await ledger.build_get_claim_def_txn(
                 self.did,
->>>>>>> ef9da1b7
                 schema_seq_no,
                 issuer_did))
             rv = claim_def_cache[(schema_seq_no, issuer_did)]
@@ -492,22 +443,6 @@
             'CL',
             issuer_did)
 
-<<<<<<< HEAD
-        resp_json = await ledger.submit_request(self.pool.handle, req_json)
-        await asyncio.sleep(0)
-
-        resp = json.loads(resp_json)
-        if ('op' in resp) and (resp['op'] in ('REQNACK', 'REJECT')):
-            logger.error('_BaseAgent.get_claim_def: {}'.format(resp['reason']))
-        elif 'result' in resp and 'data' in resp['result'] and resp['result']['data']:
-            data = resp['result']['data']
-            if 'revocation' in data and data['revocation'] is not None:
-                resp['result']['data']['revocation'] = None  #TODO: support revocation
-            claim_def_cache[(schema_seq_no, issuer_did)] = resp['result']  # update claim def cache
-            rv = json.dumps(resp['result'])
-        else:
-            logger.info('_BaseAgent.get_claim_def: ledger query returned response with no data')
-=======
             resp = json.loads(resp_json)
             if ('op' in resp) and (resp['op'] in ('REQNACK', 'REJECT')):
                 logger.error('_BaseAgent.get_claim_def: {}'.format(resp['reason']))
@@ -519,7 +454,6 @@
                 rv = json.dumps(resp['result'])
             else:
                 logger.info('_BaseAgent.get_claim_def: ledger query returned response with no data')
->>>>>>> ef9da1b7
 
         logger.debug('_BaseAgent.get_claim_def: <<< {}'.format(rv))
         return rv
@@ -1327,21 +1261,6 @@
                 raise AbsentSchema(
                     'Absent schema {}, proof req may pertain to another ledger'.format(s_key))
             referent2schema[claims['attrs'][attr_uuid][0]['referent']] = schema
-<<<<<<< HEAD
-            def_key = str(schema['seqNo']) + ":" + claims['attrs'][attr_uuid][0]['issuer_did']
-            if def_key in referent2claim_def_cache:
-                claim_def = referent2claim_def_cache[def_key]
-            else:
-                claim_def = (
-                    json.loads(await self.get_claim_def(
-                        schema['seqNo'],
-                        claims['attrs'][attr_uuid][0]['issuer_did'])))
-                referent2claim_def_cache[def_key] = claim_def
-            referent2claim_def[claims['attrs'][attr_uuid][0]['referent']] = claim_def
-            # logger.warn('HolderProver.create_proof: <<< GOT IT schema for {}'.format(attr_uuid))
-
-        logger.debug('HolderProver.create_proof: <<< start')
-=======
             referent2claim_def[claims['attrs'][attr_uuid][0]['referent']] = (
                 json.loads(await self.get_claim_def(
                     schema['seqNo'],
@@ -1356,7 +1275,6 @@
                         schema['seqNo'],
                         claims['attrs'][attr_uuid][0]['issuer_did']))
 
->>>>>>> ef9da1b7
         rv = await anoncreds.prover_create_proof(
             self.wallet.handle,
             json.dumps(proof_req),
