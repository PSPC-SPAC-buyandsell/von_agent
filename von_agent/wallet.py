"""
Copyright 2017-2018 Government of Canada - Public Services and Procurement Canada - buyandsell.gc.ca

Licensed under the Apache License, Version 2.0 (the "License");
you may not use this file except in compliance with the License.
You may obtain a copy of the License at

http://www.apache.org/licenses/LICENSE-2.0

Unless required by applicable law or agreed to in writing, software
distributed under the License is distributed on an "AS IS" BASIS,
WITHOUT WARRANTIES OR CONDITIONS OF ANY KIND, either express or implied.
See the License for the specific language governing permissions and
limitations under the License.
"""

from indy import did, wallet
from indy.error import IndyError, ErrorCode
from von_agent.error import AbsentWallet

import json
import logging
import sys


class Wallet:
    """
    Class encapsulating indy-sdk wallet.
    """

    def __init__(
            self,
            pool_name: str,
            seed: str,
            name: str,
            wallet_type: str = None,
            cfg: dict = None,
            creds: dict = None) -> None:
        """
        Initializer for wallet. Store input parameters and create wallet.
        Does not open until open() or __aenter__().

        :param pool_name: name of pool on which wallet operates
        :param seed: seed for wallet user
        :param name: name of the wallet
        :param wallet_type: wallet type str, None for default
        :param cfg: configuration dict, None for default
            i.e., {
                'auto-remove': bool (default False) - whether to remove serialized indy configuration data on close,
                ... (more keys) : ... (more types) - any other configuration data to pass through to indy-sdk
            }
        :param creds: wallet credentials dict, None for default
        """

        logger = logging.getLogger(__name__)
        logger.debug('Wallet.__init__: >>> pool_name {}, seed [SEED], name {}, wallet_type {}, cfg {}, creds {}'.format(
            pool_name,
            name,
            wallet_type,
            cfg,
            creds))

        self._pool_name = pool_name
        self._seed = seed
        self._name = name
        self._handle = None
        self._xtype = wallet_type
        self._cfg = cfg or {}

        # indy-sdk refuses extra config settings: pop and retain configuration specific to von_agent
        self._auto_remove = self._cfg.pop('auto-remove') if self._cfg and 'auto-remove' in self._cfg else False

        self._creds = creds or None
        self._did = None
        self._verkey = None
        self._created = False

        logger.debug('Wallet.__init__: <<<')

    @property
    def pool_name(self) -> str:
        """
        Accessor for pool name.

        :return: pool name
        """

        return self._pool_name

    @property
    def name(self) -> str:
        """
        Accessor for wallet name.

        :return: wallet name
        """

        return self._name

    @property
    def handle(self) -> int:
        """
        Accessor for indy-sdk wallet handle.

        :return: indy-sdk wallet handle
        """

        return self._handle

    @property
    def cfg(self) -> dict:
        """
        Accessor for wallet config.

        :return: wallet config
        """

        return self._cfg

    @property
    def auto_remove(self) -> dict:
        """
        Accessor for auto-remove wallet config setting.

        :return: auto-remove wallet config setting
        """

        return self._auto_remove

    @property
    def creds(self) -> dict:
        """
        Accessor for wallet credentials.

        :return: wallet credentials
        """

        return self._creds

    @property
    def xtype(self) -> str:
        """
        Accessor for wallet type

        :return: wallet type
        """

        return self._xtype

    @property
    def did(self) -> str:
        """
        Accessor for wallet DID.

        :return: wallet DID
        """

        return self._did

    @property
    def verkey(self) -> str:
        """
        Accessor for wallet verification key.

        :return: wallet verification key
        """

        return self._verkey

    @property
    def created(self) -> str:
        """
        Accessor for wallet creation state.

        :return: wallet creation state
        """

        return self._created

    # on purpose: don't expose seed via a property

    async def __aenter__(self) -> 'Wallet':
        """
        Context manager entry. Open (created) wallet as configured, for closure on context manager exit.
        For use in monolithic call opening, using, and closing wallet.

        Raise any IndyError causing failure to open wallet, or AbsentWallet on attempt to enter wallet
        not yet created.

        :return: current object
        """

        logger = logging.getLogger(__name__)
        logger.debug('Wallet.__aenter__: >>>')

        rv = await self.open()
        logger.debug('Wallet.__aenter__: <<<')
        return rv

    async def create(self) -> 'Wallet':
        """
        Create wallet as configured and store DID, or else re-use any existing configuration.
        Operation sequence create/store-DID/close does not auto-remove the wallet on close,
        even if so configured.

        Raise any IndyError causing failure to operate on wallet (create, open, store DID, close).

        :return: current object
        """

        logger = logging.getLogger(__name__)
<<<<<<< HEAD
        logger.debug('Wallet.create: >>>')
=======
        logger.debug('Wallet.open: >>>')

        cfg = json.loads(json.dumps(self._cfg))  # deep copy
        # TODO throws an exception
        # if 'auto-remove' in cfg:
        #     cfg.pop('auto-remove')
        creds = json.loads(json.dumps(self._creds))
>>>>>>> 35ee13f6

        logger.debug('cfg: {}; creds: {}'.format(json.dumps(cfg), json.dumps(creds)))

        try:
            await wallet.create_wallet(
                pool_name=self.pool_name,
                name=self.name,
                xtype=self.xtype,
                config=json.dumps(self.cfg) if self.cfg else None,
                credentials=json.dumps(self.creds) if self.creds else None)
            self._created = True
            logger.info('Created wallet {} on handle {}'.format(self.name, self.handle))

            # only try to create the DID if we had to create the wallet (otherwise the DID is already there)
            # (self._did, self._verkey) = await did.create_and_store_my_did(  # apparently does no harm to overwrite it
            #     self._handle,
            #     json.dumps({'seed': self._seed}))
            # logger.debug('Wallet.open: stored {}, {}'.format(self._did, self._verkey))
        except IndyError as e:
            if e.error_code == ErrorCode.WalletAlreadyExistsError:
                self._created = True
                logger.info('Wallet already exists: {}'.format(self.name))

                logger.debug('Wallet.create: <<<')
                return self
            else:
<<<<<<< HEAD
                logger.debug('Wallet.create: <!< indy error code {}'.format(self.e.error_code))
=======
                logger.debug('Wallet.open: <!< indy error code {}'.format(e.error_code))
>>>>>>> 35ee13f6
                raise

        self._handle = await wallet.open_wallet(
            self.name,
            json.dumps(self.cfg) if self.cfg else None,
            json.dumps(self.creds) if self.creds else None)
        logger.info('Opened wallet {} on handle {}'.format(self.name, self.handle))

        (self._did, self._verkey) = await did.create_and_store_my_did(
            self.handle,
            json.dumps({'seed': self._seed}))
        logger.debug('Wallet.open: derived and stored stored {}, {}'.format(self._did, self._verkey))

        await wallet.close_wallet(self.handle)

        logger.debug('Wallet.create: <<<')
        return self

    async def open(self) -> 'Wallet':
        """
        Explicit entry. Open wallet as configured, for later closure via close().
        For use when keeping wallet open across multiple calls.

        Raise any IndyError causing failure to open wallet.

        :return: current object
        """

        logger = logging.getLogger(__name__)
        logger.debug('Wallet.open: >>>')

        if not self.created:
            logger.debug('Wallet.open: <!< absent wallet {}'.format(self.name))
            raise AbsentWallet('Cannot open wallet {}: not created'.format(self.name))

        self._handle = await wallet.open_wallet(
                self.name,
                json.dumps(self.cfg) if self.cfg else None,
                json.dumps(self.creds) if self.creds else None)
        logger.info('Opened wallet {} on handle {}'.format(self.name, self.handle))

        # populate did, verkey from seed: for now, OK to overwrite DID in wallet BUT key update will present problem
        (self._did, self._verkey) = await did.create_and_store_my_did(
            self.handle,
            json.dumps({'seed': self._seed}))
        logger.debug('Wallet.open: derived and stored {}, {} from seed'.format(self._did, self._verkey))

        logger.debug('Wallet.open: <<<')
        return self

    async def __aexit__(self, exc_type, exc, traceback) -> None: 
        """
        Context manager exit. Close wallet and delete if so configured.
        For use in monolithic call opening, using, and closing the wallet.

        :param exc_type:
        :param exc:
        :param traceback:
        """

        logger = logging.getLogger(__name__)
        logger.debug('Wallet.__aexit__: >>>')

        await self.close()

        logger.debug('Wallet.__aexit__: <<<')

    async def close(self) -> None:
        """
        Explicit exit. Close and delete wallet.
        For use when keeping wallet open across multiple calls.
        """

        logger = logging.getLogger(__name__)
        logger.debug('Wallet.close: >>>')

        await wallet.close_wallet(self.handle)
<<<<<<< HEAD
        self._handle = None

        if self.auto_remove:
            await self.remove()
=======
        # TODO throws an exception
        # auto_remove = self.cfg.get('auto-remove', False)
        #if auto_remove:
        #    await self.remove()
>>>>>>> 35ee13f6

        logger.debug('Wallet.close: <<<')

    async def remove(self) -> None:
        """
        Remove serialized wallet if it exists.
        """

        logger = logging.getLogger(__name__)
        logger.debug('Wallet.remove: >>>')

        try:
            logger.debug('Wallet.remove: >>>  removing wallet ')
            # await wallet.delete_wallet(self.name, None)
        except Exception:
            logger.info('Abstaining from wallet removal: {}'.format(sys.exc_info()[0]))

        logger.debug('Wallet.remove: <<<')

    def __repr__(self) -> str:
        """
        Return representation for current object.

        :return: representation for current object
        """
        
        return '{}({}, [SEED], {}, {})'.format(
            self.__class__.__name__,
            self.pool_name,
            self.name,
            self.cfg)<|MERGE_RESOLUTION|>--- conflicted
+++ resolved
@@ -209,17 +209,7 @@
         """
 
         logger = logging.getLogger(__name__)
-<<<<<<< HEAD
         logger.debug('Wallet.create: >>>')
-=======
-        logger.debug('Wallet.open: >>>')
-
-        cfg = json.loads(json.dumps(self._cfg))  # deep copy
-        # TODO throws an exception
-        # if 'auto-remove' in cfg:
-        #     cfg.pop('auto-remove')
-        creds = json.loads(json.dumps(self._creds))
->>>>>>> 35ee13f6
 
         logger.debug('cfg: {}; creds: {}'.format(json.dumps(cfg), json.dumps(creds)))
 
@@ -246,11 +236,7 @@
                 logger.debug('Wallet.create: <<<')
                 return self
             else:
-<<<<<<< HEAD
                 logger.debug('Wallet.create: <!< indy error code {}'.format(self.e.error_code))
-=======
-                logger.debug('Wallet.open: <!< indy error code {}'.format(e.error_code))
->>>>>>> 35ee13f6
                 raise
 
         self._handle = await wallet.open_wallet(
@@ -328,17 +314,10 @@
         logger.debug('Wallet.close: >>>')
 
         await wallet.close_wallet(self.handle)
-<<<<<<< HEAD
         self._handle = None
 
         if self.auto_remove:
             await self.remove()
-=======
-        # TODO throws an exception
-        # auto_remove = self.cfg.get('auto-remove', False)
-        #if auto_remove:
-        #    await self.remove()
->>>>>>> 35ee13f6
 
         logger.debug('Wallet.close: <<<')
 
