"""
Copyright 2017-2018 Government of Canada - Public Services and Procurement Canada - buyandsell.gc.ca

Licensed under the Apache License, Version 2.0 (the "License");
you may not use this file except in compliance with the License.
You may obtain a copy of the License at

http://www.apache.org/licenses/LICENSE-2.0

Unless required by applicable law or agreed to in writing, software
distributed under the License is distributed on an "AS IS" BASIS,
WITHOUT WARRANTIES OR CONDITIONS OF ANY KIND, either express or implied.
See the License for the specific language governing permissions and
limitations under the License.
"""

from indy import anoncreds, ledger
from indy.error import IndyError, ErrorCode
from requests import post, HTTPError
from time import time
from typing import Set, Union

from von_agent.error import (
    AbsentAttribute,
    AbsentMasterSecret,
    AbsentWallet,
    ClaimsFocus,
    CorruptWallet,
    ProxyHop,
    TokenType)
from von_agent.nodepool import NodePool
from von_agent.proto.validate import validate as validate_form
from von_agent.schema import SchemaKey, SchemaStore, schema_key_for
from von_agent.util import encode, decode, prune_claims_json, ppjson
from von_agent.validate_config import CONFIG_JSON_SCHEMA, validate_config
from von_agent.wallet import Wallet

import asyncio
import json
import logging
import re


class _AgentCore:
    """
    Base class for agent implementing low-level functionality.
    """

    def __init__(self, pool: NodePool, wallet: Wallet) -> None:
        """
        Initializer for agent. Retain node pool and wallet.

        Raise AbsentWallet if wallet is not yet created.

        :param pool: node pool on which agent operates
        :param wallet: wallet for agent use
        """

        logger = logging.getLogger(__name__)
        logger.debug('_AgentCore.__init__: >>> pool: {}, wallet: {}'.format(pool, wallet))

        self._pool = pool
        self._wallet = wallet
        if not self.wallet.created:
            raise AbsentWallet('Must create wallet {} before creating agent'.format(wallet.name))

        self._schema_store = SchemaStore()

        logger.debug('_AgentCore.__init__: <<<')

    @property
    def pool(self) -> NodePool:
        """
        Accessor for node pool.

        :return: node pool
        """

        return self._pool

    @property
    def wallet(self) -> 'Wallet':
        """
        Accessor for wallet.

        :return: wallet
        """

        return self._wallet

    @property
    def did(self) -> str:
        """
        Accessor for agent DID.

        :return: agent DID
        """

        return self.wallet.did

    @property
    def verkey(self) -> str:
        """
        Accessor for agent verification key.

        :return: agent verification key
        """

        return self.wallet.verkey

    async def __aenter__(self) -> '_AgentCore':
        """
        Context manager entry. Open wallet and store agent DID in it.
        For use in monolithic call opening, using, and closing the agent.

        :return: current object
        """

        logger = logging.getLogger(__name__)
        logger.debug('_AgentCore.__aenter__: >>>')

        rv = await self.open()

        logger.debug('_AgentCore.__aenter__: <<<')
        return rv

    async def open(self) -> '_AgentCore':
        """
        Explicit entry. Open wallet and store agent DID in it.
        For use when keeping agent open across multiple calls.

        :return: current object
        """

        logger = logging.getLogger(__name__)
        logger.debug('_AgentCore.open: >>>')

        await self.wallet.open()

        logger.debug('_AgentCore.open: <<<')
        return self

    async def __aexit__(self, exc_type, exc, traceback) -> None:
        """
        Context manager exit. Close wallet.
        For use in monolithic call opening, using, and closing the agent.

        :param exc_type:
        :param exc:
        :param traceback:
        """

        logger = logging.getLogger(__name__)
        logger.debug('_AgentCore.__aexit__: >>> exc_type: {}, exc: {}, traceback: {}'.format(exc_type, exc, traceback))

        await self.close()
        logger.debug('_AgentCore.__exit__: <<<')

    async def close(self) -> None:
        """
        Explicit exit. Close wallet.
        For use when keeping agent open across multiple calls.
        """

        logger = logging.getLogger(__name__)
        logger.debug('_AgentCore.close: >>>')

        await self.wallet.close()

        logger.debug('_AgentCore.close: <<<')

    async def get_nym(self, did: str) -> str:
        """
        Get json cryptonym (including current verification key) for input (agent) DID from ledger.

        :param did: DID of cryptonym to fetch
        :return: cryptonym json
        """

        logger = logging.getLogger(__name__)
        logger.debug('_AgentCore.get_nym: >>> did: {}'.format(did))

        rv = json.dumps({})
        get_nym_req = await ledger.build_get_nym_request(
            self.did,
            did)
        resp_json = await ledger.submit_request(self.pool.handle, get_nym_req)
        await asyncio.sleep(0)

        data_json = (json.loads(resp_json))['result']['data']  # it's double-encoded on the ledger
        if data_json:
            rv = data_json

        logger.debug('_AgentCore.get_nym: <<< {}'.format(rv))
        return rv

    async def get_schema(self, index: Union[SchemaKey, int]) -> str:
        """
        Get schema from ledger by origin DID, name, and version; return empty production {} for none.

        The operation retrieves the schema from the agent's schema store if it has it, and caches it
        en passant if it does not (and if there is a corresponding schema on the ledger).

        :param index: schema key (origin DID, name, version) or sequence number
        :return: schema json as retrieved from ledger
        """

        logger = logging.getLogger(__name__)
        logger.debug('_AgentCore.get_schema: >>> index: {}'.format(index))

        rv = json.dumps({})

        if isinstance(index, SchemaKey):
            if self._schema_store.contains(index):
                rv = json.dumps(self._schema_store[index])
            else:
                req_json = await ledger.build_get_schema_request(
                    self.did,
                    index.origin_did,
                    json.dumps({'name': index.name, 'version': index.version}))
                resp_json = await ledger.submit_request(self.pool.handle, req_json)
                await asyncio.sleep(0)

                resp = json.loads(resp_json)
                if ('op' in resp) and (resp['op'] == 'REQNACK'):
                    logger.error('_AgentCore.get_schema: {}'.format(resp['reason']))
                else:
                    schema = resp['result']
                    data_json = schema['data']  # response result data is double-encoded on the ledger
                    if data_json and 'attr_names' in data_json:
                        self._schema_store[index] = schema
                        rv = json.dumps(schema)
                    else:
                        logger.info('_AgentCore.get_schema: ledger query returned response with no data')

        elif isinstance(index, int):
            if self._schema_store.contains(index):
                rv = json.dumps(self._schema_store[index])
            else:
                req_json = await ledger.build_get_txn_request(self.did, index)
                resp = json.loads(await ledger.submit_request(self.pool.handle, req_json))
                await asyncio.sleep(0)

                if ('op' in resp) and (resp['op'] == 'REQNACK'):
                    logger.error('_AgentCore.get_schema: {}'.format(resp['reason']))
                elif resp['result']['data'] and (resp['result']['data']['type'] == '101'):  # type '101' == schema
                    # getting it as a transaction misses the 'dest' field: look it up from schema key data
                    rv = await self.get_schema(SchemaKey(
                        resp['result']['data']['identifier'],
                        resp['result']['data']['data']['name'],
                        resp['result']['data']['data']['version']))

        logger.debug('_AgentCore.get_schema: <<< {}'.format(rv))
        return rv

    async def get_endpoint(self, did: str) -> str:
        """
        Get json endpoint for agent having input DID.

        :param did: DID for agent whose endpoint to find
        :return: json endpoint object (one 'endpoint' attribute and value) for agent having input DID;
            empty production for none
        """

        logger = logging.getLogger(__name__)
        logger.debug('_AgentCore.get_endpoint: >>> did: {}'.format(did))

        rv = json.dumps({})
        req_json = await ledger.build_get_attrib_request(
            self.did,
            did,
            'endpoint',
            None,
            None)
        resp_json = await ledger.submit_request(self.pool.handle, req_json)
        await asyncio.sleep(0)

        resp = json.loads(resp_json)
        if ('op' in resp) and (resp['op'] == 'REQNACK'):
            logger.error('_AgentCore.get_endpoint: {}'.format(resp['reason']))
        else:
            data_json = (json.loads(resp_json))['result']['data']  # it's double-encoded on the ledger
            if data_json:
                rv = json.dumps(json.loads(data_json)['endpoint'])
            else:
                logger.info('_AgentCore.get_endpoint: ledger query returned response with no data')

        logger.debug('_AgentCore.get_endpoint: <<< {}'.format(rv))
        return rv

    def __repr__(self) -> str:
        """
        Return representation for current object.

        :return: representation for current object
        """

        return '{}({}, {})'.format(self.__class__.__name__, repr(self.pool), self.wallet)

    def __str__(self) -> str:
        """
        Return informal string identifying current object.

        :return: string identifying current object
        """

        return '{}({})'.format(self.__class__.__name__, self.wallet)


class _BaseAgent(_AgentCore):
    """
    Class for agent that listens and responds to other agents. Note that a service wrapper will
    listen for requests, parse requests, dispatch to agents, and return content to callers;
    the current design calls not to use indy-sdk for direct agent-to-agent communication.

    The _BaseAgent builds on the _AgentCore in that it stores configuration information (e.g., endpoint data),
    and it receives and responds to (json) VON protocol messages (via a VON connector).
    """

    def __init__(self, pool: NodePool, wallet: Wallet, cfg: dict = None) -> None:
        """
        Initializer for agent. Retain input parameters; do not open wallet.

        :param pool: node pool on which agent operates
        :param wallet: wallet for agent use
        :param cfg: configuration, None for default with no endpoint and proxy-relay=False;
            e.g., {
                'endpoint': 'http://127.0.0.1:8808/api/v0',
                'proxy-relay': True
            }
        """

        logger = logging.getLogger(__name__)
        logger.debug('_BaseAgent.__init__: >>> pool: {}, wallet: {}, cfg: {}'.format(pool, wallet, cfg))

        super().__init__(pool, wallet)

        self._cfg = cfg or {}
        validate_config('agent', self._cfg)

        logger.debug('_BaseAgent.__init__: <<<')

    @property
    def cfg(self):
        return self._cfg

    async def send_endpoint(self) -> str:
        """
        Send agent endpoint attribute to ledger. Return endpoint json as written to the ledger.

        Raise AbsentAttribute if no such endpoint.

        :return: endpoint attibute entry json (at present, 'http://<host>:<port>/<base-api-path>' or none)
        """

        logger = logging.getLogger(__name__)
        logger.debug('_BaseAgent.send_endpoint: >>>')

        if 'endpoint' in self.cfg:
            raw_json = json.dumps({
                'endpoint': {
                    'endpoint': self.cfg['endpoint']
                }  # indy-sdk needs value itself to be a dict; {'endpoint': '...'} is no good
            })
            req_json = await ledger.build_attrib_request(self.did, self.did, None, raw_json, None)
            resp_json = await ledger.sign_and_submit_request(self.pool.handle, self.wallet.handle, self.did, req_json)
            await asyncio.sleep(0)
            resp = json.loads(resp_json)
            if ('op' in resp) and (resp['op'] == 'REQNACK'):
                logger.error('_BaseAgent.send_endpoint: {}'.format(resp['reason']))
        else:
            logger.debug('_BaseAgent.send_endpoint: <!< no endpoint configured')
            raise AbsentAttribute('Cannot send agent endpoint to ledger: no such endpoint in configuration')

        rv = await self.get_endpoint(self.did)
        logger.debug('_BaseAgent.send_endpoint: <<< {}'.format(rv))
        return rv

    async def get_claim_def(self, schema_seq_no: int, issuer_did: str) -> str:
        """
        Get claim definition from ledger by its parent schema and issuer DID; return
        empty production {} for none, IndyError with error_code = ErrorCode.LedgerInvalidTransaction
        for bad request.

        :param schema_seq_no: schema sequence number on the ledger
        :param issuer_did: (claim def) issuer DID
        :return: claim definition json as retrieved from ledger
        """

        logger = logging.getLogger(__name__)
        logger.debug('_BaseAgent.get_claim_def: >>> schema_seq_no: {}, issuer_did: {}'.format(
            schema_seq_no,
            issuer_did))

        rv = json.dumps({})
        req_json = await ledger.build_get_claim_def_txn(
            self.did,
            schema_seq_no,
            'CL',
            issuer_did)

        resp_json = await ledger.submit_request(self.pool.handle, req_json)
        await asyncio.sleep(0)

        resp = json.loads(resp_json)
        if ('op' in resp) and (resp['op'] == 'REQNACK'):
            logger.error('_BaseAgent.get_claim_def: {}'.format(resp['reason']))
        elif 'result' in resp and 'data' in resp['result'] and resp['result']['data']:
            data = resp['result']['data']
            if 'revocation' in data and data['revocation'] is not None:
                resp['result']['data']['revocation'] = None  #TODO: support revocation
            rv = json.dumps(resp['result'])
        else:
            logger.info('_BaseAgent.get_claim_def: ledger query returned response with no data')

        logger.debug('_BaseAgent.get_claim_def: <<< {}'.format(rv))
        return rv

    async def _response_from_proxy(self, form: dict) -> 'Response':
        """
        Get the response from the proxy, if the request form content identifies to do so.

        Raise ProxyHop if no agent found for specified DID, or endpoint specifies non-supported protocol (e.g., xmpp)

        :param form: request form on which to operate
        """

        logger = logging.getLogger(__name__)
        logger.debug('_BaseAgent._response_from_proxy: >>> form: {}'.format(form))

        rv = None
        if (self.cfg.get('proxy-relay', False)) and ('proxy-did' in form['data']):
            proxy_did = form['data'].pop('proxy-did')
            if (proxy_did != self.did):
                endpoint = json.loads(await self.get_endpoint(proxy_did))
                if (('endpoint' not in endpoint) or
                    not re.match(
                        CONFIG_JSON_SCHEMA['agent']['properties']['endpoint']['pattern'],
                        endpoint['endpoint'],
                        re.IGNORECASE)):
                    logger.debug('_BaseAgent._response_from_proxy: <!< no agent found for DID {}'.format(proxy_did))
                    raise ProxyHop('No agent on the ledger has DID {}'.format(proxy_did))
                if re.match('^http[s]?://.*', endpoint['endpoint'], re.IGNORECASE):
                    r = post(
                        '{}/{}'.format(endpoint['endpoint'], form['type']),
                        json=form)  # requests module json-encodes
                    if not r.ok:
                        logger.debug('_BaseAgent._response_from_proxy: <!< proxy got HTTP {}'.format(r.status_code))
                        raise HTTPError(r.status_code, r.reason)
                else:
                    logger.debug('_BaseAgent._response_from_proxy: <!< cannot resolve proxy hop')
                    raise ProxyHop(
                        'No proxy strategy implemented for target agent endpoint {}'.format(endpoint['endpoint']))
                rv = json.dumps(r.json())  # requests module json-decodes

        logger.debug('_BaseAgent._response_from_proxy: <<< {}'.format(rv))
        return rv

    @classmethod
    def _mro_dispatch(cls):
        logger = logging.getLogger(__name__)
        logger.debug('_BaseAgent._mro_dispatch: >>> cls.__name__: {}'.format(cls.__name__))

        rv = [c for c in cls.__mro__
            if issubclass(c, _BaseAgent) and issubclass(cls, c) and c != cls]
        rv.reverse()

        logger.debug('_BaseAgent._mro_dispatch: <<< {}'.format(rv))
        return rv

    async def process_post(self, form: dict) -> str:
        """
        Take a request from service wrapper POST, validate form via JSON schema, and dispatch
        the applicable agent action.  Return (json) response arising from processing.

        Raise:
            * JSONValidation on token validation exception,
            * TokenType on demurral for descendant class processing,
            * ProxyRelayConfig for attempt to proxy via agent not so configured
            * ProxyHop if unable to proxy otherwise OK message token.

        :param form: request form on which to operate
        :return: json response
        """

        logger = logging.getLogger(__name__)
        logger.debug('_BaseAgent.process_post: >>> form: {}'.format(form))

        validate_form(form, self.cfg.get('proxy-relay', False))

        if form['type'] == 'agent-nym-lookup':
            resp_proxy_json = await self._response_from_proxy(form)
            if resp_proxy_json != None:
                rv = resp_proxy_json  # it's proxied
                logger.debug('_BaseAgent.process_post: <<< {}'.format(rv))
                return rv

            rv = await self.get_nym(form['data']['agent-nym']['did'])
            logger.debug('_BaseAgent.process_post: <<< {}'.format(rv))
            return rv

        elif form['type'] == 'agent-endpoint-lookup':
            resp_proxy_json = await self._response_from_proxy(form)
            if resp_proxy_json != None:
                rv = resp_proxy_json  # it's proxied
                logger.debug('_BaseAgent.process_post: <<< {}'.format(rv))
                return rv

            rv = await self.get_endpoint(form['data']['agent-endpoint']['did'])
            logger.debug('_BaseAgent.process_post: <<< {}'.format(rv))
            return rv

        elif form['type'] == 'agent-endpoint-send':
            resp_proxy_json = await self._response_from_proxy(form)
            if resp_proxy_json != None:
                rv = resp_proxy_json  # it's proxied
                logger.debug('_BaseAgent.process_post: <<< {}'.format(rv))
                return rv

            resp_json = await self.send_endpoint()
            rv = json.dumps({})
            logger.debug('_BaseAgent.process_post: <<< {}'.format(rv))
            return rv

        elif form['type'] == 'schema-lookup':
            resp_proxy_json = await self._response_from_proxy(form)
            if resp_proxy_json != None:
                rv = resp_proxy_json  # it's proxied
                logger.debug('_BaseAgent.process_post: <<< {}'.format(rv))
                return rv

            s_key = schema_key_for(form['data']['schema'])
            schema_json = await self.get_schema(s_key)
            schema = json.loads(schema_json)
            if not schema:
                rv = schema_json
                logger.debug('_BaseAgent.process_post: <<< {}'.format(rv))
                return rv

            rv = schema_json
            logger.debug('_BaseAgent.process_post: <<< {}'.format(rv))
            return rv

        elif form['type'] in (
                'agent-nym-send',
                'schema-send',
                'claim-def-send',
                'claim-offer-create',
                'claim-offer-store',
                'claim-create',
                'claim-store',
                'claim-request',
                'proof-request',
                'proof-request-by-referent',
                'verification-request'):  # do not proxy: master-secret-set, claims-reset
            resp_proxy_json = await self._response_from_proxy(form)
            if resp_proxy_json != None:
                rv = resp_proxy_json  # it's proxied
                logger.debug('_BaseAgent.process_post: <<< {}'.format(rv))
                return rv

            # base listening agent doesn't do this work
            logger.debug('_BaseAgent.process_post: <!< not this form type: {}'.format(form['type']))
            raise TokenType('{} does not respond to token type {}'.format(self.__class__.__name__, form['type']))

        logger.debug('_BaseAgent.process_post: <!< not this form type: {}'.format(form['type']))
        raise TokenType('{} does not support token type {}'.format(self.__class__.__name__, form['type']))

    async def process_get_txn(self, txn: int) -> str:
        """
        Take a request to find a transaction on the distributed ledger by its sequence number.

        :param txn: transaction number
        :return: json sequence number of transaction, null for no match
        """

        logger = logging.getLogger(__name__)
        logger.debug('_BaseAgent.process_get_txn: >>> txn: {}'.format(txn))

        rv = json.dumps({})
        req_json = await ledger.build_get_txn_request(self.did, txn)
        resp = json.loads(await ledger.submit_request(self.pool.handle, req_json))
        await asyncio.sleep(0)

        if ('op' in resp) and (resp['op'] == 'REQNACK'):
            logger.error('_BaseAgent.process_get_txn: {}'.format(resp['reason']))
        else:
            rv = json.dumps(resp['result']['data'] or {})

        logger.debug('_BaseAgent.process_get_txn: <<< {}'.format(rv))
        return rv

    async def process_get_did(self) -> str:
        """
        Take a request to get current agent's DID, return json accordingly.

        :return: json DID
        """

        logger = logging.getLogger(__name__)
        logger.debug('_BaseAgent.process_get_did: >>>')

        rv = json.dumps(self.did or {})
        logger.debug('_BaseAgent.process_get_did: <<< {}'.format(rv))
        return rv

    def __repr__(self) -> str:
        """
        Return representation for current object.

        :return: representation for current object
        """

        return '{}({}, {}, {})'.format(self.__class__.__name__, repr(self.pool), self.wallet, self.cfg)

    def __str__(self) -> str:
        """
        Return informal string identifying current object.

        :return: string identifying current object
        """

        return '{}({}, {})'.format(self.__class__.__name__, self.wallet, self.cfg)


class AgentRegistrar(_BaseAgent):
    """
    Mixin for (trust anchor) agent to register agents onto the distributed ledger
    """

    async def send_nym(self, did: str, verkey: str, alias: str = None) -> None:
        """
        Method for trust anchor to send input agent's cryptonym (including DID and current verification key) to ledger.

        :param did: agent DID to send to ledger
        :param verkey: agent verification key
        :param alias: optional alias
        """

        logger = logging.getLogger(__name__)
        logger.debug('AgentRegistrar.send_nym: >>> did: {}, verkey: {}, alias: {}'.format(did, verkey, None))

        req_json = await ledger.build_nym_request(
            self.did,
            did,
            verkey,
            alias,
            None)
        await ledger.sign_and_submit_request(
            self.pool.handle,
            self.wallet.handle,
            self.did,
            req_json)
        await asyncio.sleep(0)

        logger.debug('AgentRegistrar.send_nym: <<<')

    async def process_post(self, form: dict) -> str:
        """
        Take a request from service wrapper POST and dispatch the applicable agent action.
        Return (json) response arising from processing.

        Raise TokenType on demurral.

        :param form: request form on which to operate
        :return: json response
        """

        logger = logging.getLogger(__name__)
        logger.debug('AgentRegistrar.process_post: >>> form: {}'.format(form))

        # Try dispatching to each ancestor from _BaseAgent first
        mro = AgentRegistrar._mro_dispatch()
        for ResponderClass in mro:
            try:
                rv = await ResponderClass.process_post(self, form)
                logger.debug('AgentRegistrar.process_post: <<< {}'.format(rv))
                return rv
            except TokenType:
                pass

        if form['type'] == 'agent-nym-send':
            # base listening agent code handles all proxied requests: it's agent-local, carry on
            await self.send_nym(
                form['data']['agent-nym']['did'],
                form['data']['agent-nym']['verkey'],
                form['data']['agent-nym'].get('alias', None))
            rv = json.dumps({})
            logger.debug('AgentRegistrar.process_post: <<< {}'.format(rv))
            return rv

        logger.debug('AgentRegistrar.process_post: <!< not this form type: {}'.format(form['type']))
        raise TokenType('{} does not support token type {}'.format(self.__class__.__name__, form['type']))


class Origin(_BaseAgent):
    """
    Mixin for agent to send schemata and claim definitions to the distributed ledger
    """

    async def send_schema(self, schema_data_json: str) -> str:
        """
        Send schema to ledger, then retrieve it as written to the ledger and return it.

        :param schema_data_json: schema data json with name, version, attribute names; e.g.,:
            {
                'name': 'my-schema',
                'version': '1.234',
                'attr_names': ['favourite_drink', 'height', 'last_visit_date']
            }
        :return: schema json as written to ledger, empty production for None
        """

        logger = logging.getLogger(__name__)
        logger.debug('Origin.send_schema: >>> schema_data_json: {}'.format(schema_data_json))

        rv = json.dumps({})

        schema_data = json.loads(schema_data_json)
        if (json.loads(await self.get_schema(SchemaKey(self.did, schema_data['name'], schema_data['version'])))):
            logger.error('Schema {} version {} already exists on ledger for origin-did {}: not sending'.format(
                schema_data['name'],
                schema_data['version'],
                self.did))

        else:
            req_json = await ledger.build_schema_request(self.did, schema_data_json)
            resp_json = await ledger.sign_and_submit_request(self.pool.handle, self.wallet.handle, self.did, req_json)
            await asyncio.sleep(0)

            resp = json.loads(resp_json)
            if ('op' in resp) and (resp['op'] == 'REQNACK'):
                logger.error('_BaseAgent.send_schema: {}'.format(resp['reason']))
            else:
                resp_result = (json.loads(resp_json))['result']
                rv = await self.get_schema(SchemaKey(
                    resp_result['identifier'],
                    resp_result['data']['name'],
                    resp_result['data']['version']))  # adds to store

        logger.debug('Origin.send_schema: <<< {}'.format(rv))
        return rv

    async def process_post(self, form: dict) -> str:
        """
        Take a request from service wrapper POST and dispatch the applicable agent action.
        Return (json) response arising from processing.

        Raise TokenType on demurral.

        :param form: request form on which to operate
        :return: json response
        """

        logger = logging.getLogger(__name__)
        logger.debug('Origin.process_post: >>> form: {}'.format(form))

        # Try dispatching to each ancestor from _BaseAgent first
        mro = Origin._mro_dispatch()
        for ResponderClass in mro:
            try:
                rv = await ResponderClass.process_post(self, form)
                logger.debug('Origin.process_post: <<< {}'.format(rv))
                return rv
            except TokenType:
                pass

        if form['type'] == 'schema-send':
            rv = await self.send_schema(json.dumps({
                'name': form['data']['schema']['name'],
                'version': form['data']['schema']['version'],
                'attr_names': form['data']['attr-names']
            }))

            logger.debug('Origin.process_post: <<< {}'.format(rv))
            return rv

        logger.debug('Origin.process_post: <!< not this form type: {}'.format(form['type']))
        raise TokenType('{} does not support token type {}'.format(self.__class__.__name__, form['type']))

class Issuer(Origin):
    """
    Mixin for agent acting in role of Issuer. Any issuer may originate its own schema.
    """

    async def send_claim_def(self, schema_json: str) -> str:
        """
        Create a claim definition as Issuer, store it in its wallet, and send it to the ledger.

        Raise any IndyError causing failure to store claim def.

        :param schema_json: schema as it appears on ledger via get_schema()
        :return: json claim definition as it appears on ledger, empty production for None
        """

        logger = logging.getLogger(__name__)
        logger.debug('Issuer.send_claim_def: >>> schema_json: {}'.format(schema_json))

        schema = json.loads(schema_json)
        rv = await self.get_claim_def(schema['seqNo'], schema['identifier'])
        if json.loads(rv):
            # TODO: revocation support will definitely change this check
            logger.info(
                'Claim def on schema {} version {} already exists on ledger; Issuer not sending another'.format(
                    schema['data']['name'],
                    schema['data']['version']))

        try:
            claim_def_json = await anoncreds.issuer_create_and_store_claim_def(
                self.wallet.handle,
                self.did,  # issuer DID
                schema_json,
                'CL',
                False)
        except IndyError as e:
            # TODO: revocation support may change this check
            if e.error_code == ErrorCode.AnoncredsClaimDefAlreadyExistsError:
                if json.loads(rv):
                    logger.info('Issuer wallet reusing existing claim def on schema {} version {}'.format(
                        schema['data']['name'],
                        schema['data']['version']))
                else:
                    logger.error('Issuer.send_claim_def: <!< corrupt wallet {}'.format(self.wallet.name))
                    raise CorruptWallet(
                        'Corrupt Issuer wallet ({}) has claim def on schema {} version {} not on ledger'.format(
                            self.wallet.name,
                            schema['data']['name'],
                            schema['data']['version']))
<<<<<<< HEAD
=======
                    seed = self.wallet._seed
                    wallet_name = self.wallet.name
                    wallet_cfg = self.wallet.cfg
                    wallet_xtype = self.wallet.xtype
                    wallet_creds = self.wallet.creds

                    await self.wallet.close()
                    # TODO comment out pending review
                    # await self.wallet.remove()
                    self._wallet = Wallet(self.pool.name, seed, wallet_name, wallet_type, wallet_cfg, wallet_creds)
                    await self.wallet.open()

                    return await self.send_claim_def(schema_json)
>>>>>>> 35ee13f6
            else:
                logger.error(
                    'Issuer.send_claim_def: <!< cannot store claim def in wallet {}: indy error code {}'.format(
                        self.name,
                        self.e.error_code))
                raise

        if not json.loads(rv):  # checking the ledger returned no claim def: send it
            req_json = await ledger.build_claim_def_txn(
                self.did,
                schema['seqNo'],
                'CL',
                json.dumps(json.loads(claim_def_json)['data']))
            resp_json = await ledger.sign_and_submit_request(
                self.pool.handle,
                self.wallet.handle,
                self.did,
                req_json)
            await asyncio.sleep(0)

            resp = json.loads(resp_json)
            if ('op' in resp) and (resp['op'] == 'REQNACK'):
                logger.error('Issuer.send_claim_def: {}'.format(resp['reason']))
            else:
                data = resp['result']['data']
                if data:
                    rv = json.dumps(data)
                else:
                    logger.info('Issuer.send_claim_def: ledger query returned response with no data')

        logger.debug('Issuer.send_claim_def: <<< {}'.format(rv))
        return rv

    async def create_claim_offer(self, schema_json: str, holder_prover_did: str) -> str:
        """
        Create claim offer as Issuer for given schema and agent on specified DID.

        :param schema_json: schema as it appears on ledger via get_schema()
        :return: json claim offer for use in storing claims at HolderProver.
        """

        logger = logging.getLogger(__name__)
        logger.debug('Issuer.create_claim_offer: >>> schema_json: {}, holder_prover_did: {}'.format(
            schema_json,
            holder_prover_did))

        rv = await anoncreds.issuer_create_claim_offer(
            self.wallet.handle,
            schema_json,
            self.did,
            holder_prover_did)

        logger.debug('Issuer.create_claim_offer: <<< {}'.format(rv))
        return rv

    async def create_claim(self, claim_req_json: str, claim: dict) -> (str, str):
        """
        Create claim as Issuer out of claim request and dict of key:[value, encoding] entries
        for revealed attributes.

        :param claim_req_json: claim request as created by HolderProver
        :param claim: claim dict mapping each revealed attribute to its [value, encoding]; e.g.,
            {
                'favourite_drink': ['martini', '1103189706537168622028552856221241'],
                'height': ['180', '180'],
                'last_visit_date': ['2017-12-31', '292278025700124567977725373155106423905275032369']
            }
        :return: revocation registry update json, newly issued claim json
        """

        logger = logging.getLogger(__name__)
        logger.debug('Issuer.create_claim: >>> claim_req_json: {}, claim: {}'.format(claim_req_json, claim))

        rv = await anoncreds.issuer_create_claim(
            self.wallet.handle,
            claim_req_json,
            json.dumps(claim),
            -1)
        logger.debug('Issuer.create_claim: <<< {}'.format(rv))
        return rv

    async def process_post(self, form: dict) -> str:
        """
        Take a request from service wrapper POST and dispatch the applicable agent action.
        Return (json) response arising from processing.

        Raise TokenType on demurral.

        :param form: request form on which to operate
        :return: json response
        """

        logger = logging.getLogger(__name__)
        logger.debug('Issuer.process_post: >>> form: {}'.format(form))

        # Try dispatching to each ancestor from _BaseAgent first
        mro = Issuer._mro_dispatch()
        for ResponderClass in mro:
            try:
                rv = await ResponderClass.process_post(self, form)
                logger.debug('Issuer.process_post: <<< {}'.format(rv))
                return rv
            except TokenType:
                pass

        if form['type'] == 'claim-def-send':
            schema_json = await self.get_schema(schema_key_for(form['data']['schema']))
            await self.send_claim_def(schema_json)
            rv = json.dumps({})
            logger.debug('Issuer.process_post: <<< {}'.format(rv))
            return rv

        elif form['type'] == 'claim-offer-create':
            schema_json = await self.get_schema(schema_key_for(form['data']['schema']))
            rv = await self.create_claim_offer(schema_json, form['data']['holder-did'])  # claim offer json
            logger.debug('Issuer.process_post: <<< {}'.format(rv))
            return rv

        elif form['type'] == 'claim-create':
            _, rv = await self.create_claim(
                json.dumps(form['data']['claim-req']),
                {k:
                    [
                        str(form['data']['claim-attrs'][k]),
                        encode(form['data']['claim-attrs'][k])
                    ] for k in form['data']['claim-attrs']
                })
            logger.debug('Issuer.process_post: <<< {}'.format(rv))
            return rv  # TODO: support revocation -- this return value will change

        logger.debug('Issuer.process_post: <!< not this form type: {}'.format(form['type']))
        raise TokenType('{} does not support token type {}'.format(self.__class__.__name__, form['type']))


class HolderProver(_BaseAgent):
    """
    Mixin for agent acting in the role of w3c Holder and indy-sdk Prover. A Holder holds claims,
    and a Prover produces proof for claims.
    """

    def __init__(self, pool: NodePool, wallet: Wallet, cfg: dict = None) -> None:
        """
        Initializer for HolderProver agent. Retain input parameters; do not open wallet.

        :param pool: node pool on which agent operates
        :param wallet: wallet for agent use
        :param cfg: configuration, None for default with no endpoint and proxy-relay=False;
            e.g., {
                'endpoint': 'http://127.0.0.1:8808/api/v0',
                'proxy-relay': True
            }
        """

        logger = logging.getLogger(__name__)
        logger.debug('HolderProver.__init__: >>> pool: {}, wallet: {}, cfg: {}'.format(pool, wallet, cfg))

        super().__init__(pool, wallet, cfg)
        self._master_secret = None

        logger.debug('HolderProver.__init__: <<<')

    async def create_master_secret(self, master_secret: str) -> None:
        """
        Create master secret used in proofs by HolderProver.

        Raise any IndyError causing failure to set master secret in wallet.

        :param master_secret: label for master secret; indy-sdk uses label to generate master secret
        """

        logger = logging.getLogger(__name__)
        logger.debug('HolderProver.create_master_secret: >>> master_secret: {}'.format(master_secret))

        try:
            await anoncreds.prover_create_master_secret(self.wallet.handle, master_secret)
        except IndyError as e:
            if e.error_code == ErrorCode.AnoncredsMasterSecretDuplicateNameError:
                logger.info('HolderProver did not create master secret - it already exists')
            else:
                logger.debug(   
                    'HolderProver.create_master_secret: <<<  cannot create master secret {}, indy error code {}'.format(
                        self.name,
                        self.e.error_code))
                raise

        self._master_secret = master_secret
        logger.debug('HolderProver.create_master_secret: <<<')

    async def store_claim_req(self, claim_offer_json: str, claim_def_json: str) -> str:
        """
        Store claim offer and create claim request as HolderProver and store in wallet.

        Raise AbsentMasterSecret if master secret not set.

        :param claim_offer_json: claim offer json
        :param claim_def_json: claim definition json as retrieved from ledger via get_claim_def()
        :return: claim request json as stored in wallet
        """

        logger = logging.getLogger(__name__)
        logger.debug('HolderProver.store_claim_req: >>> claim_offer_json: {}, claim_def_json: {}'.format(
            claim_offer_json,
            claim_def_json))

        if self._master_secret is None:
            logger.debug('HolderProver.store_claim_req: <!< master secret not set')
            raise AbsentMasterSecret('Master secret is not set')

        await anoncreds.prover_store_claim_offer(
            self.wallet.handle,
            claim_offer_json)

        schema_seq_no = json.loads(claim_def_json)['ref']  # = schema seq no in claim def
        await self.get_schema(schema_seq_no)  # update schema store if need be
        s_key = self._schema_store.schema_key_for(schema_seq_no)
        rv = await anoncreds.prover_create_and_store_claim_req(
            self.wallet.handle,
            self.did,
            claim_offer_json,
            claim_def_json,
            self._master_secret)

        logger.debug('HolderProver.store_claim_req: <<< {}'.format(rv))
        return rv

    async def store_claim(self, claim_json: str) -> None:
        """
        Store claim in wallet as HolderProver.

        :param claim_json: json claim as HolderProver created
        """

        logger = logging.getLogger(__name__)
        logger.debug('HolderProver.store_claim: >>> claim_json: {}'.format(claim_json))

        await anoncreds.prover_store_claim(
            self.wallet.handle,
            claim_json,
            None)  # rev_reg_json - TODO: revocation
        logger.debug('HolderProver.store_claim: <<<')

    async def create_proof(self, proof_req: dict, claims: dict, requested_claims: dict = None) -> str:
        """
        Create proof as HolderProver.

        Raise:
            * AbsentMasterSecret if master secret not set
            * ClaimsFocus on attempt to create proof on no claims or multiple claims for a claim definition.

        :param proof_req: proof request as Verifier creates; has entries for proof request's
            nonce, name, and version; plus claim's requested attributes, requested predicates. E.g.,
            {
                'nonce': '12345',  # for Verifier info, not HolderProver matching
                'name': 'proof-request',  # for Verifier info, not HolderProver matching
                'version': '1.0',  # for Verifier info, not HolderProver matching
                'requested_attrs': {
                    'attr1_uuid': {
                        'name': 'favourite_drink',
                        'restrictions' [
                            {
                                'schema_key': {
                                    'did': 'Vx4E82R17q...',
                                    'name': 'friendlies',
                                    'version': '1.0'
                                }
                            }
                        ]
                    },
                    'attr2_uuid': {
                        'name': 'height',
                        'restrictions' [
                            {
                                'schema_key': {
                                    'did': 'R17v42T4pk...',
                                    'name': 'patient-records',
                                    'version': '2.1'
                                }
                            }
                        ]
                    },
                    'attr3_uuid': {
                        'name': 'last_visit_date',
                        'restrictions' [
                            {
                                'schema_key': {
                                    'did': 'R17v42T4pk...',
                                    'name': 'patient-records',
                                    'version': '2.1'
                                }
                            }
                        ]
                    },
                },
                'requested_predicates': {
                    'predicate0_uuid': {
                        'attr_name': 'age',
                        'p_type': '>=',
                        'value': 18,
                        'restrictions': [
                            'schema_key': {
                                'did': 'R17v42T4pk...',
                                'name': 'patient-records',
                                'version': '2.1'
                            }
                        ]
                    }
                }
            }
        :param claims: claims to prove
        :param requested_claims: data structure with self-attested attribute info, requested attribute info
            and requested predicate info, assembled from get_claims() and filtered for
            content of interest. E.g.,
            {
                'self_attested_attributes': {},
                'requested_attrs': {
                    'attr0_uuid': ['claim::31291362-9b75-4353-a948-a7d02d0e7a00', True],
                    'attr1_uuid': ['claim::97977381-ca99-3817-8f22-a07cd3550287', True]
                },
                'requested_predicates': {
                    'predicate0_uuid': 'claim::31219731-9783-a772-bc98-12369780831f'
                }
            }
        :return: proof json
        """

        logger = logging.getLogger(__name__)
        logger.debug('HolderProver.create_proof: >>> proof_req: {}, claims: {}, requested_claims: {}'.format(
                proof_req,
                claims,
                requested_claims))

        if self._master_secret is None:
            logger.debug('HolderProver.create_proof: <!< master secret not set')
            raise AbsentMasterSecret('Master secret is not set')

        # TODO this is barfing even on good data - try passing claims through and see what happens
        # x_uuids = [attr_uuid for attr_uuid in claims['attrs'] if len(claims['attrs'][attr_uuid]) != 1]
        # if x_uuids:
        #     logger.debug('HolderProver.create_proof: <!< claims specification out of focus (non-uniqueness)')
        #     raise ClaimsFocus('Proof request requires unique claims per attribute; violators: {}'.format(x_uuids))

        referent2schema = {}
        referent2claim_def = {}
        for attr_uuid in claims['attrs']:
            s_key = schema_key_for(claims['attrs'][attr_uuid][0]['schema_key'])
            schema = json.loads(await self.get_schema(s_key))  # make sure it's in the schema store
            referent2schema[claims['attrs'][attr_uuid][0]['referent']] = schema
            referent2claim_def[claims['attrs'][attr_uuid][0]['referent']] = (
                json.loads(await self.get_claim_def(
                    schema['seqNo'],
                    claims['attrs'][attr_uuid][0]['issuer_did'])))

        rv = await anoncreds.prover_create_proof(
            self.wallet.handle,
            json.dumps(proof_req),
            json.dumps(requested_claims),
            json.dumps(referent2schema),
            self._master_secret,
            json.dumps(referent2claim_def),
            json.dumps({}))  # revoc_regs_json
        logger.debug('HolderProver.create_proof: <<< {}'.format(rv))
        return rv

    async def get_claims(self, proof_req_json: str, filt: dict = {}) -> (Set[str], str):
        """
        Get claims from HolderProver wallet corresponding to proof request and filter criteria; return referents
        and proof json or empty set and empty production for no such claim.

        :param proof_req_json: proof request json as Verifier creates; has entries for proof request's
            nonce, name, and version; plus claim's requested attributes, requested predicates. E.g.,
            {
                'nonce': '12345',  # for Verifier info, not HolderProver matching
                'name': 'proof-request',  # for Verifier info, not HolderProver matching
                'version': '1.0',  # for Verifier info, not HolderProver matching
                'requested_attrs': {
                    'attr1_uuid': {
                        'name': 'favourite_drink',
                        'restrictions' [
                            {
                                'schema_key': {
                                    'did': 'Vx4E82R17q...',
                                    'name': 'friendlies',
                                    'version': '1.0'
                                }
                            }
                        ]
                    },
                    'attr2_uuid': {
                        'name': 'height',
                        'restrictions' [
                            {
                                'schema_key': {
                                    'did': 'R17v42T4pk...',
                                    'name': 'patient-records',
                                    'version': '2.1'
                                }
                            }
                        ]
                    },
                    'attr3_uuid': {
                        'name': 'last_visit_date',
                        'restrictions' [
                            {
                                'schema_key': {
                                    'did': 'R17v42T4pk...',
                                    'name': 'patient-records',
                                    'version': '2.1'
                                }
                            }
                        ]
                    },
                },
                'requested_predicates': {
                    'predicate0_uuid': {
                        'attr_name': 'age',
                        'p_type': '>=',
                        'value': 18,
                        'restrictions': [
                            'schema_key': {
                                'did': 'R17v42T4pk...',
                                'name': 'patient-records',
                                'version': '2.1'
                            }
                        ]
                    }
                }
            }
        :param filt: filter for matching attribute-value pairs and predicates; dict mapping each SchemaKey to
            dict mapping attributes to values to match or compare (specify empty dict for no filter). E.g.,
            {
                SchemaKey('Vx4E82R17q...', 'friendlies', '1.0'): {
                    'attr-match': {
                        'name': 'Alex',
                        'sex': 'M',
                        'favouriteDrink': None
                    },
                    'pred-match': [
                        {
                            'attr' : 'favouriteNumber',
                            'pred-type': '>=',
                            'value': 10
                        },
                        {
                            'attr' : 'score',
                            'pred-type': '>=',
                            'value': 100
                        },
                    ]
                },
                SchemaKey('R17v42T4pk...', 'tombstone', '2.1'): {
                    'attr-match': {
                        'height': 175,
                        'birthdate': '1975-11-15'
                    }
                },
                ...
            }
        :return: tuple with (set of referents, claims json for input proof request); empty set and production
            for no such claim
        """

        logger = logging.getLogger(__name__)
        logger.debug('HolderProver.get_claims: >>> proof_req_json: {}, filt: {}'.format(proof_req_json, filt))

        rv = None
        claims_json = await anoncreds.prover_get_claims_for_proof_req(self.wallet.handle, proof_req_json)
        claims = json.loads(claims_json)
        referents = set()

        # retain only claim(s) of interest: find corresponding referent(s)

        if filt:
            for s_key in filt:
                schema = json.loads(await self.get_schema(s_key))
                if not schema:
                    logger.warn('HolderProver.get_claims: ignoring filter criterion, no schema on {}'.format(s_key))
                    filt.pop(s_key)

        for attr_uuid in claims['attrs']:
            for candidate in claims['attrs'][attr_uuid]:
                if filt:
                    add_me = True
                    claim_s_key = schema_key_for(candidate['schema_key'])
                    if claim_s_key in filt and 'attr-match' in filt[claim_s_key]:
                        if not {k: str(filt[claim_s_key]['attr-match'][k])
                                for k in filt[claim_s_key]['attr-match']}.items() <= candidate['attrs'].items():
                            continue
                    if claim_s_key in filt and 'pred-match' in filt[claim_s_key]:
                        try:
                            if any((pred_match['attr'] not in candidate['attrs']) or
                                (int(candidate['attrs'][pred_match['attr']]) < pred_match['value'])
                                    for pred_match in filt[claim_s_key]['pred-match']):
                                continue
                        except ValueError:
                            # int conversion failed - reject candidate
                            continue
                    referents.add(candidate['referent'])
                else:
                    referents.add(candidate['referent'])

        if filt:
            claims = json.loads(prune_claims_json(claims, referents))

        rv = (referents, json.dumps(claims))
        logger.debug('HolderProver.get_claims: <<< {}'.format(rv))
        return rv

    async def get_claim_by_referent(self, referents: set, requested_attrs: dict) -> str:
        """
        Get claim structure from HolderProver wallet by referents.

        :param referents: set of referents of interest
        :param requested_attrs: requested attrs dict mapping uuid to schema sequence number and attribute name for
            each requested attribute; e.g.,
            {
                'attr1_uuid': {
                    'schema_seq_no': 57,
                    'name': 'favourite_drink'
                },
                'attr2_uuid': {
                    'schema_seq_no': 54,
                    'name': 'height'
                },
            }
        :return: json with claim(s) for input referent(s)
        """

        logger = logging.getLogger(__name__)
        logger.debug('HolderProver.get_claim_by_referent: >>> referents: {}, requested_attrs: {}'.format(
            referents,
            requested_attrs))

        claim_req_json = json.dumps({
                'nonce': str(int(time() * 1000)),
                'name': 'claim-request',  # for Verifier info, not HolderProver matching
                'version': '1.0',  # for Verifier info, not HolderProver matching
                'requested_attrs': requested_attrs,
                'requested_predicates': {}
            })

        claims_json = await anoncreds.prover_get_claims_for_proof_req(self.wallet.handle, claim_req_json)

        # retain only claims of interest: find corresponding referents
        rv = prune_claims_json(json.loads(claims_json), referents)
        logger.debug('HolderProver.get_claim_by_referent: <<< {}'.format(rv))
        return rv

    async def reset_wallet(self) -> str:
        """
        Close and delete HolderProver wallet, then create and open a replacement.
        Precursor to revocation, and issuer/filter-specifiable claim deletion.

        Raise AbsentMasterSecret if master secret not set.

        :return: wallet name
        """

        logger = logging.getLogger(__name__)
        logger.debug('HolderProver.reset_wallet: >>>')

        if self._master_secret is None:
            logger.debug('HolderProver.reset_wallet: <!< master secret not set')
            raise AbsentMasterSecret('Master secret is not set')

        seed = self.wallet._seed
        wallet_name = self.wallet.name
        wallet_cfg = self.wallet.cfg
        wallet_xtype = self.wallet.xtype
        wallet_creds = self.wallet.creds

        await self.wallet.close()
        await self.wallet.remove()
        self._wallet = await Wallet(self.pool.name, seed, wallet_name, wallet_xtype, wallet_cfg, wallet_creds).create()
        await self.wallet.open()

        await self.create_master_secret(self._master_secret)  # carry over master secret to new wallet

        rv = self.wallet.name
        logger.debug('HolderProver.reset_wallet: <<< {}'.format(rv))
        return rv

    async def process_post(self, form: dict) -> str:
        """
        Take a request from service wrapper POST and dispatch the applicable agent action.
        Return (json) response arising from processing.

        Raise:
            * TokenType on demurral
            * ClaimsFocus on attempt to create proof on no claims or multiple claims for a claim definition.

        :param form: request form on which to operate
        :return: json response
        """

        logger = logging.getLogger(__name__)
        logger.debug('HolderProver.process_post: >>> form: {}'.format(form))

        # Try dispatching to each ancestor from _BaseAgent first
        mro = HolderProver._mro_dispatch()
        for ResponderClass in mro:
            try:
                rv = await ResponderClass.process_post(self, form)
                logger.debug('HolderProver.process_post: <<< {}'.format(rv))
                return rv
            except TokenType:
                pass

        if form['type'] == 'master-secret-set':
            # it's agent-local, carry on (no use case for proxying)
            await self.create_master_secret(form['data']['label'])

            rv = json.dumps({})
            logger.debug('HolderProver.process_post: <<< {}'.format(rv))
            return rv

        elif form['type'] == 'claim-offer-store':
            # base listening agent code handles all proxied requests: it's agent-local, carry on
            s_key = schema_key_for(form['data']['claim-offer']['schema_key'])
            issuer_did = form['data']['claim-offer']['issuer_did']
            schema_json = await self.get_schema(s_key)
            schema = json.loads(schema_json)
            claim_def_json = await self.get_claim_def(schema['seqNo'], issuer_did)
            rv = await self.store_claim_req(json.dumps(form['data']['claim-offer']), claim_def_json)

            logger.debug('HolderProver.process_post: <<< {}'.format(rv))
            return rv

        elif form['type'] in ('claim-request', 'proof-request'):
            # base listening agent code handles all proxied requests: it's agent-local, carry on
            form_schema_keys = []
            for form_s_key_spec in (form['data']['schemata'] +
                    [attr_matcher['schema'] for attr_matcher in form['data']['claim-filter']['attr-match']] +
                    [pred_matcher['schema'] for pred_matcher in form['data']['claim-filter']['pred-match']] +
                    [r_attr['schema'] for r_attr in form['data']['requested-attrs']]):
                s_key = schema_key_for(form_s_key_spec)
                await self.get_schema(s_key)  # add to store en passant
                form_schema_keys.append(s_key)

            req_preds = {}  # do preds first: there may be defaulting req-attrs to compute, avoid collision with preds
            for pred_match in form['data']['claim-filter']['pred-match']:
                s_key = schema_key_for(pred_match['schema'])
                seq_no = self._schema_store[s_key]['seqNo']
                for pred_match_match in pred_match['match']:
                    req_preds['{}_{}_uuid'.format(seq_no, pred_match_match['attr'])] = {
                        'attr_name': pred_match_match['attr'],
                        'p_type': pred_match_match['pred-type'],
                        'value': pred_match_match['value'],
                        'restrictions': [{
                            'schema_key': {
                                'did': s_key.origin_did,
                                'name': s_key.name,
                                'version': s_key.version
                            }
                        }]
                    }

            req_attrs = {}
            if form['data']['requested-attrs']:
                for req_attr in form['data']['requested-attrs']:
                    s_key = schema_key_for(req_attr['schema'])
                    schema = self._schema_store[s_key]
                    for name in req_attr['names'] or schema['data']['attr_names']:
                        if all(name != req_pred['attr_name'] or
                            s_key != schema_key_for(req_pred['restrictions'][0]['schema_key'])
                                for req_pred in req_preds.values()):
                            req_attrs['{}_{}_uuid'.format(schema['seqNo'], name)] = {
                                'name': name,
                                'restrictions': [{
                                    'schema_key': {
                                        'did': s_key.origin_did,
                                        'name': s_key.name,
                                        'version': s_key.version
                                    }
                                }]
                            }
            else:
                for s_key in form_schema_keys:
                    schema = self._schema_store[s_key]
                    for attr_name in schema['data']['attr_names']:
                        if all(attr_name != req_pred['attr_name'] or
                            s_key != schema_key_for(req_pred['restrictions'][0]['schema_key'])
                                for req_pred in req_preds.values()):
                            req_attrs['{}_{}_uuid'.format(schema['seqNo'], attr_name)] = {
                                'name': attr_name,
                                'restrictions': [{
                                    'schema_key': {
                                        'did': s_key.origin_did,
                                        'name': s_key.name,
                                        'version': s_key.version
                                    }
                                }]
                            }

            find_req = {
                'nonce': str(int(time() * 1000)),
                'name': 'find_req_0', # informational only
                'version': '1.0',  # informational only
                'requested_attrs': req_attrs,
                'requested_predicates': req_preds
            }

            filt = {
                schema_key_for(attr_match['schema']): {'attr-match': attr_match['match']}
                    for attr_match in form['data']['claim-filter']['attr-match']
            }
            for pred_match in form['data']['claim-filter']['pred-match']:
                s_key = schema_key_for(pred_match['schema'])
                if s_key not in filt:
                    filt[s_key] = {}
                filt[s_key]['pred-match'] = pred_match['match']

            (referents, claims_found_json) = await self.get_claims(
                json.dumps(find_req),
                filt)
            claims_found = json.loads(claims_found_json)
            if form['type'] == 'claim-request':
                rv = json.dumps({
                    'proof-req': find_req,
                    'claims': claims_found
                })
                logger.debug('HolderProver.process_post: <<< {}'.format(rv))
                return rv

            # forbid multiple matching claims for any claim-def in a proof
            x_uuids = [attr_uuid for attr_uuid in claims_found['attrs'] if len(claims_found['attrs'][attr_uuid]) != 1]
            if x_uuids:
                logger.debug('HolderProver.process_post: <!< claims specification out of focus (non-uniqueness)')
                raise ClaimsFocus('Proof request requires unique claims per attribute; violators: {}'.format(x_uuids))

            requested_claims = {
                'self_attested_attributes': {},
                'requested_attrs': {
                    attr_uuid: [claims_found['attrs'][attr_uuid][0]['referent'], True]
                        for attr_uuid in claims_found['attrs']
                },
                'requested_predicates': {
                    pred_uuid: claims_found['predicates'][pred_uuid][0]['referent']
                        for pred_uuid in claims_found['predicates']
                }
            }

            proof_json = await self.create_proof(
                find_req,
                claims_found,
                requested_claims)

            rv = json.dumps({
                'proof-req': find_req,
                'proof': json.loads(proof_json)
            })
            logger.debug('HolderProver.process_post: <<< {}'.format(rv))
            return rv

        elif form['type'] == 'proof-request-by-referent':
            # base listening agent code handles all proxied requests: it's agent-local, carry on
            form_schema_keys = []
            for form_s_key_spec in (form['data']['schemata'] +
                    [r_attr['schema'] for r_attr in form['data']['requested-attrs']]):
                s_key = schema_key_for(form_s_key_spec)
                await self.get_schema(s_key)  # add to store en passant
                form_schema_keys.append(s_key)

            req_attrs = {}
            if form['data']['requested-attrs']:
                for req_attr in form['data']['requested-attrs']:
                    s_key = schema_key_for(req_attr['schema'])
                    schema = self._schema_store[s_key]
                    for name in req_attr['names'] or schema['data']['attr_names']:
                        req_attrs['{}_{}_uuid'.format(schema['seqNo'], name)] = {
                            'name': name,
                            'restrictions': [{
                                'schema_key': {
                                    'did': s_key.origin_did,
                                    'name': s_key.name,
                                    'version': s_key.version
                                }
                            }]
                        }
            else:
                for s_key in form_schema_keys:
                    schema = self._schema_store[s_key]
                    for attr_name in schema['data']['attr_names']:
                        req_attrs['{}_{}_uuid'.format(schema['seqNo'], attr_name)] = {
                            'name': attr_name,
                            'restrictions': [{
                                'schema_key': {
                                    'did': s_key.origin_did,
                                    'name': s_key.name,
                                    'version': s_key.version
                                }
                            }]
                        }

            claims_found_json = await self.get_claim_by_referent(
                {referent for referent in form['data']['referents']},
                req_attrs)
            claims_found = json.loads(claims_found_json)

            # kick out early if no matching claims
            if (not claims_found['attrs']) and (not claims_found['predicates']):
                logger.debug('HolderProver.process_post: <!< claims specification out of focus (no matching claims)')
                raise ClaimsFocus('No such referent claim: {}'.format(form['data']['referents']))

            # forbid multiple matching claims for any claim-def in a proof
            x_referents = [attr_uuid for attr_uuid in claims_found['attrs']
                if len(claims_found['attrs'][attr_uuid]) != 1]
            if x_referents:
                logger.debug('HolderProver.process_post: <!< claims specification out of focus (too many claims)')
                raise ClaimsFocus(  
                    'Proof request requires unique claims per attribute; violators: {}'.format(x_referents))

            proof_req = {
                'nonce': str(int(time() * 1000)),
                'name': 'proof_req_0', # informational only
                'version': '1.0',  # informational only
                'requested_attrs': req_attrs,
                'requested_predicates': {}
            }

            referents = form['data']['referents']
            requested_claims = {
                'self_attested_attributes': {},
                'requested_attrs': {
                    attr_uuid: [claims_found['attrs'][attr_uuid][0]['referent'], True]
                        for attr_uuid in claims_found['attrs']
                },
                'requested_predicates': {}
            }

            proof_json = await self.create_proof(
                proof_req,
                claims_found,
                requested_claims)

            rv = json.dumps({
                'proof-req': proof_req,
                'proof': json.loads(proof_json)
            })
            logger.debug('HolderProver.process_post: <<< {}'.format(rv))
            return rv

        elif form['type'] == 'claim-store':
            # base listening agent code handles all proxied requests: it's agent-local, carry on
            await self.store_claim(json.dumps(form['data']['claim']))

            rv = json.dumps({})
            logger.debug('HolderProver.process_post: <<< {}'.format(rv))
            return rv

        elif form['type'] == 'claims-reset':
            # it's agent-local, carry on (no use case for proxying)
            await self.reset_wallet()

            rv = json.dumps({})
            logger.debug('HolderProver.process_post: <<< {}'.format(rv))
            return rv

        logger.debug('HolderProver.process_post: <!< not this form type: {}'.format(form['type']))
        raise TokenType('{} does not support token type {}'.format(self.__class__.__name__, form['type']))


class Verifier(_BaseAgent):
    """
    Mixin for agent acting in the role of Verifier.
    """

    async def verify_proof(self, proof_req: dict, proof: dict) -> str:
        """
        Verify proof as Verifier.

        :param proof_req: proof request as Verifier creates - has entries for proof request's
            nonce, name, and version; plus claim's requested attributes, requested predicates; e.g.,
            {
                'nonce': '12345',  # for Verifier info, not HolderProver matching
                'name': 'proof-request',  # for Verifier info, not HolderProver matching
                'version': '1.0',  # for Verifier info, not HolderProver matching
                'requested_attrs': {
                    'attr1_uuid': {
                        'name': 'favourite_drink',
                        'restrictions' [
                                {
                                'schema_key': {
                                    'did': 'Vx4E82R17q...',
                                    'name': 'friendlies',
                                    'version': '1.0'
                                }
                            }
                        ]
                    },
                    'attr2_uuid': {
                        'name': 'height',
                        'restrictions' [
                            {
                                'schema_key': {
                                    'did': 'R17v42T4pk...',
                                    'name': 'patient-records',
                                    'version': '2.1'
                                }
                            }
                        ]
                    },
                    'attr3_uuid': {
                        'name': 'last_visit_date',
                        'restrictions' [
                            {
                                'schema_key': {
                                    'did': 'R17v42T4pk...',
                                    'name': 'patient-records',
                                    'version': '2.1'
                                }
                            }
                        ]
                    },
                },
                'requested_predicates': {
                    'predicate0_uuid': {
                        'attr_name': 'age',
                        'p_type': '>=',
                        'value': 18,
                        'restrictions': [
                            'schema_key': {
                                'did': 'R17v42T4pk...',
                                'name': 'patient-records',
                                'version': '2.1'
                            }
                        ]
                    }
                }
            }
        :param proof: proof as HolderProver creates
        :return: json encoded True if proof is valid; False if not
        """

        logger = logging.getLogger(__name__)
        logger.debug('Verifier.verify_proof: >>> proof_req: {}, proof: {}'.format(
            proof_req,
            proof))

        claims = proof['identifiers']
        uuid2schema = {}
        uuid2claim_def = {}
        for claim_uuid in claims:
            claim_s_key = schema_key_for(claims[claim_uuid]['schema_key'])
            schema = json.loads(await self.get_schema(claim_s_key))
            uuid2schema[claim_uuid] = schema
            uuid2claim_def[claim_uuid] = json.loads(await self.get_claim_def(
                schema['seqNo'],
                claims[claim_uuid]['issuer_did']))

        rv = json.dumps(await anoncreds.verifier_verify_proof(
            json.dumps(proof_req),
            json.dumps(proof),
            json.dumps(uuid2schema),
            json.dumps(uuid2claim_def),
            json.dumps({})))  # revoc_regs_json

        logger.debug('Verifier.verify_proof: <<< {}'.format(rv))
        return rv

    async def process_post(self, form: dict) -> str:
        """
        Take a request from service wrapper POST and dispatch the applicable agent action.
        Return (json) response arising from processing.

        Raise TokenType on demurral.

        :param form: request form on which to operate
        :return: json response
        """

        logger = logging.getLogger(__name__)
        logger.debug('HolderProver.process_post: >>> form: {}'.format(form))

        # Try dispatching to each ancestor from _BaseAgent first
        mro = Verifier._mro_dispatch()
        for ResponderClass in mro:
            try:
                rv = await ResponderClass.process_post(self, form)
                logger.debug('Verifier.process_post: <<< {}'.format(rv))
                return rv
            except TokenType:
                pass

        if form['type'] == 'verification-request':
            # base listening agent code handles all proxied requests: it's agent-local, carry on
            rv = await self.verify_proof(
                form['data']['proof-req'],
                form['data']['proof'])
            logger.debug('Verifier.process_post: <<< {}'.format(rv))
            return rv

        logger.debug('Verifier.process_post: <!< not this form type: {}'.format(form['type']))
        raise TokenType('{} does not support token type {}'.format(self.__class__.__name__, form['type']))<|MERGE_RESOLUTION|>--- conflicted
+++ resolved
@@ -826,22 +826,6 @@
                             self.wallet.name,
                             schema['data']['name'],
                             schema['data']['version']))
-<<<<<<< HEAD
-=======
-                    seed = self.wallet._seed
-                    wallet_name = self.wallet.name
-                    wallet_cfg = self.wallet.cfg
-                    wallet_xtype = self.wallet.xtype
-                    wallet_creds = self.wallet.creds
-
-                    await self.wallet.close()
-                    # TODO comment out pending review
-                    # await self.wallet.remove()
-                    self._wallet = Wallet(self.pool.name, seed, wallet_name, wallet_type, wallet_cfg, wallet_creds)
-                    await self.wallet.open()
-
-                    return await self.send_claim_def(schema_json)
->>>>>>> 35ee13f6
             else:
                 logger.error(
                     'Issuer.send_claim_def: <!< cannot store claim def in wallet {}: indy error code {}'.format(
